<<<<<<< HEAD
general:
  general:
    backend: default
    imshow_origin: upper
    zoom_around_mask: true
include:
  include_1d:
    einstein_radius: true
    half_light_radius: true
  include_2d:
    border: false
    tangential_caustics: false
    radial_caustics: false
    tangential_critical_curves: false
    radial_critical_curves: false
    grid: false
    light_profile_centres: true
    mapper_image_plane_mesh_grid: false
    mapper_source_plane_data_grid: false
    mapper_source_plane_mesh_grid: false
    mask: true
    mass_profile_centres: true
    multiple_images: false
    origin: true
    parallel_overscan: true
    positions: true
    serial_overscan: true
    serial_prescan: true
mat_wrap:
  Axis:
    figure:
      emit: true
    subplot:
      emit: false
  Cmap:
    figure:
      cmap: default
      linscale: 2.0
      linthresh: 1.0
      norm: linear
      vmax: null
      vmin: null
    subplot:
      cmap: default
      linscale: 2.0
      linthresh: 1.0
      norm: linear
      vmax: null
      vmin: null
  Colorbar:
    figure:
      fraction: 3.0
      pad: 4.0
    subplot:
      fraction: 0.1
      pad: 0.2
  ColorbarTickParams:
    figure:
      labelsize: 1
    subplot:
      labelsize: 1
  Figure:
    figure:
      aspect: square
      figsize: (7,7)
    subplot:
      aspect: square
      figsize: auto
  Legend:
    figure:
      fontsize: 12
      include: true
    subplot:
      fontsize: 13
      include: false
  Text:
    figure:
      fontsize: 16
    subplot:
      fontsize: 10
  TickParams:
    figure:
      labelsize: 16
    subplot:
      labelsize: 10
  Title:
    figure:
      fontsize: 11
    subplot:
      fontsize: 15
  XLabel:
    figure:
      fontsize: 3
    subplot:
      fontsize: 4
  XTicks:
    figure:
      fontsize: 17
    subplot:
      fontsize: 11
  YLabel:
    figure:
      fontsize: 1
    subplot:
      fontsize: 2
  YTicks:
    figure:
      fontsize: 16
    subplot:
      fontsize: 10
mat_wrap_1d:
  AXVLine:
    figure:
      c: k
      ymin: 0.5
    subplot:
      c: k
      ymin: 0.6
  FillBetween:
    figure:
      alpha: 0.6
      color: k
    subplot:
      alpha: 0.5
      color: k
  YXPlot:
    figure:
      c: k
      linestyle: '-'
      linewidth: 3
    subplot:
      c: k
      linestyle: '-'
      linewidth: 1
  YXScatter:
    figure:
      c: k
      marker: .
    subplot:
      c: k
      marker: x
  EinsteinRadiusAXVLine:
    figure: {}
    subplot: {}
  HalfLightRadiusAXVLine:
    figure: {}
    subplot: {}
mat_wrap_2d:
  ArrayOverlay:
    figure:
      alpha: 0.5
    subplot:
      alpha: 0.7
  BorderScatter:
    figure:
      c: c
      marker: +
      s: 13
    subplot:
      c: k
      marker: .
      s: 7
  GridErrorbar:
    figure:
      c: k
      marker: o
    subplot:
      c: b
      marker: .
  GridPlot:
    figure:
      c: k
      linestyle: '-'
      linewidth: 3
    subplot:
      c: k
      linestyle: '-'
      linewidth: 1
  GridScatter:
    figure:
      c: y
      marker: x
      s: 14
    subplot:
      c: r
      marker: .
      s: 6
  IndexScatter:
    figure:
      c: r,g,b,y,k,w
      marker: .
      s: 20
    subplot:
      c: r,g,b,y,w,k
      marker: +
      s: 21
  MaskScatter:
    figure:
      c: g
      marker: .
      s: 12
    subplot:
      c: w
      marker: .
      s: 8
  MeshGridScatter:
    figure:
      c: r
      marker: .
      s: 5
    subplot:
      c: g
      marker: o
      s: 6
  OriginScatter:
    figure:
      c: k
      marker: x
      s: 80
    subplot:
      c: r
      marker: .
      s: 81
  ParallelOverscanPlot:
    figure:
      c: k
      linestyle: '-'
      linewidth: 1
    subplot:
      c: k
      linestyle: '-'
      linewidth: 1
  PatchOverlay:
    figure:
      edgecolor: c
      facecolor: null
    subplot:
      edgecolor: y
      facecolor: null
  PositionsScatter:
    figure:
      c: r,g,b
      marker: o
      s: 15
    subplot:
      c: c,g,b
      marker: .
      s: 5
  SerialOverscanPlot:
    figure:
      c: k
      linestyle: '-'
      linewidth: 2
    subplot:
      c: k
      linestyle: '-'
      linewidth: 1
  SerialPrescanPlot:
    figure:
      c: k
      linestyle: '-'
      linewidth: 3
    subplot:
      c: k
      linestyle: '-'
      linewidth: 1
  VectorYXQuiver:
    figure:
      alpha: 1.0
      angles: xy
      headlength: 0
      headwidth: 1
      linewidth: 5
      pivot: middle
      units: xy
    subplot:
      alpha: 1.1
      angles: xy1
      headlength: 0.1
      headwidth: 11
      linewidth: 51
      pivot: middle1
      units: xy1
  VoronoiDrawer:
    figure:
      alpha: 0.7
      edgecolor: k
      linewidth: 0.3
    subplot:
      alpha: 0.5
      edgecolor: r
      linewidth: 1.0      
  TangentialCausticsPlot:
    figure:
      c: w,g
      pointsize: 21
      style: --
      width: 5
    subplot:
      c: g
      pointsize: 23
      style: --
      width: 7
  TangentialCriticalCurvesPlot:
    figure:
      c: w,k
      pointsize: 20
      style: '-'
      width: 4
    subplot:
      c: b
      pointsize: 22
      style: '-'
      width: 6
  RadialCausticsPlot:
    figure:
      c: w,g
      pointsize: 21
      style: --
      width: 5
    subplot:
      c: g
      pointsize: 23
      style: --
      width: 7
  RadialCriticalCurvesPlot:
    figure:
      c: w,k
      pointsize: 20
      style: '-'
      width: 4
    subplot:
      c: b
      pointsize: 22
      style: '-'
      width: 6      
  LightProfileCentresScatter:
    figure:
      c: k,r
      marker: +
      s: 1
    subplot:
      c: b
      marker: .
      s: 15
  MassProfileCentresScatter:
    figure:
      c: r,k
      marker: x
      s: 2
    subplot:
      c: k
      marker: o
      s: 16
  MultipleImagesScatter:
    figure:
      c: k,w
      marker: o
      s: 3
    subplot:
      c: g
      marker: .
      s: 17
plots:
  dataset:
    data: true
    noise_map: false
    signal_to_noise_map: false
    subplot_dataset: true
  fit:
    all_at_end_fits: true
    all_at_end_png: false
    chi_squared_map: true
    data: true
    model_data: true
    model_images_of_galaxies: false
    noise_map: false
    normalized_residual_map: true
    residual_map: false
    signal_to_noise_map: false
    subplot_fit: true
    subplot_of_galaxies: false
    subtracted_images_of_galaxies: true
  fit_imaging: {}
  fit_interferometer:
    amplitudes_vs_uv_distances: false
    dirty_chi_squared_map: false
    dirty_image: false
    dirty_noise_map: false
    dirty_normalized_residual_map: false
    dirty_residual_map: false
    dirty_signal_to_noise_map: false
    phases_vs_uv_distances: false
    uv_wavelengths: false
  fit_quantity:
    all_at_end_fits: false
    all_at_end_png: false
    chi_squared_map: false
    image: true
    model_image: true
    noise_map: false
    normalized_residual_map: false
    residual_map: false
    subplot_fit: false
  galaxies_1d:
    convergence: false
    image: true
    potential: true
  adapt:
    images_of_galaxies: true
    model_image: true
  imaging:
    psf: true
  interferometer:
    amplitudes_vs_uv_distances: false
    dirty_image: false
    dirty_noise_map: false
    dirty_signal_to_noise_map: false
    phases_vs_uv_distances: false
    uv_wavelengths: false
  inversion:
    all_at_end_png: false
    chi_squared_map: true
    errors: false
    interpolated_errors: true
    interpolated_reconstruction: true
    normalized_residual_map: false
    reconstructed_image: true
    reconstruction: true
    regularization_weights: false
    residual_map: false
    subplot_inversion: true
  other:
    stochastic_histogram: false
  galaxies:
    all_at_end_fits: true
    all_at_end_png: false
    convergence: true
    deflections: false
    image: true
    magnification: true
    potential: false
    source_plane_image: true
    subplot_galaxies: true
    subplot_galaxy_images: true
  positions:
    image_with_positions: true
=======
general:
  general:
    backend: default
    imshow_origin: upper
    zoom_around_mask: true
include:
  include_1d:
    einstein_radius: true
    half_light_radius: true
  include_2d:
    border: false
    tangential_caustics: false
    radial_caustics: false
    tangential_critical_curves: false
    radial_critical_curves: false
    grid: false
    light_profile_centres: true
    mapper_image_plane_mesh_grid: false
    mapper_source_plane_data_grid: false
    mapper_source_plane_mesh_grid: false
    mask: true
    mass_profile_centres: true
    multiple_images: false
    origin: true
    parallel_overscan: true
    positions: true
    serial_overscan: true
    serial_prescan: true
mat_wrap:
  Axis:
    figure:
      emit: true
    subplot:
      emit: false
  Cmap:
    figure:
      cmap: default
      linscale: 2.0
      linthresh: 1.0
      norm: linear
      vmax: null
      vmin: null
    subplot:
      cmap: default
      linscale: 2.0
      linthresh: 1.0
      norm: linear
      vmax: null
      vmin: null
  Colorbar:
    figure:
      fraction: 3.0
      pad: 4.0
    subplot:
      fraction: 0.1
      pad: 0.2
  ColorbarTickParams:
    figure:
      labelsize: 1
    subplot:
      labelsize: 1
  Figure:
    figure:
      aspect: square
      figsize: (7,7)
    subplot:
      aspect: square
      figsize: auto
  Legend:
    figure:
      fontsize: 12
      include: true
    subplot:
      fontsize: 13
      include: false
  Text:
    figure:
      fontsize: 16
    subplot:
      fontsize: 10
  TickParams:
    figure:
      labelsize: 16
    subplot:
      labelsize: 10
  Title:
    figure:
      fontsize: 11
    subplot:
      fontsize: 15
  XLabel:
    figure:
      fontsize: 3
    subplot:
      fontsize: 4
  XTicks:
    figure:
      fontsize: 17
    subplot:
      fontsize: 11
  YLabel:
    figure:
      fontsize: 1
    subplot:
      fontsize: 2
  YTicks:
    figure:
      fontsize: 16
    subplot:
      fontsize: 10
mat_wrap_1d:
  AXVLine:
    figure:
      c: k
      ymin: 0.5
    subplot:
      c: k
      ymin: 0.6
  FillBetween:
    figure:
      alpha: 0.6
      color: k
    subplot:
      alpha: 0.5
      color: k
  YXPlot:
    figure:
      c: k
      linestyle: '-'
      linewidth: 3
    subplot:
      c: k
      linestyle: '-'
      linewidth: 1
  YXScatter:
    figure:
      c: k
      marker: .
    subplot:
      c: k
      marker: x
  EinsteinRadiusAXVLine:
    figure: {}
    subplot: {}
  HalfLightRadiusAXVLine:
    figure: {}
    subplot: {}
mat_wrap_2d:
  ArrayOverlay:
    figure:
      alpha: 0.5
    subplot:
      alpha: 0.7
  BorderScatter:
    figure:
      c: c
      marker: +
      s: 13
    subplot:
      c: k
      marker: .
      s: 7
  GridErrorbar:
    figure:
      c: k
      marker: o
    subplot:
      c: b
      marker: .
  GridPlot:
    figure:
      c: k
      linestyle: '-'
      linewidth: 3
    subplot:
      c: k
      linestyle: '-'
      linewidth: 1
  GridScatter:
    figure:
      c: y
      marker: x
      s: 14
    subplot:
      c: r
      marker: .
      s: 6
  IndexScatter:
    figure:
      c: r,g,b,y,k,w
      marker: .
      s: 20
    subplot:
      c: r,g,b,y,w,k
      marker: +
      s: 21
  MaskScatter:
    figure:
      c: g
      marker: .
      s: 12
    subplot:
      c: w
      marker: .
      s: 8
  MeshGridScatter:
    figure:
      c: r
      marker: .
      s: 5
    subplot:
      c: g
      marker: o
      s: 6
  OriginScatter:
    figure:
      c: k
      marker: x
      s: 80
    subplot:
      c: r
      marker: .
      s: 81
  ParallelOverscanPlot:
    figure:
      c: k
      linestyle: '-'
      linewidth: 1
    subplot:
      c: k
      linestyle: '-'
      linewidth: 1
  PatchOverlay:
    figure:
      edgecolor: c
      facecolor: null
    subplot:
      edgecolor: y
      facecolor: null
  PositionsScatter:
    figure:
      c: r,g,b
      marker: o
      s: 15
    subplot:
      c: c,g,b
      marker: .
      s: 5
  SerialOverscanPlot:
    figure:
      c: k
      linestyle: '-'
      linewidth: 2
    subplot:
      c: k
      linestyle: '-'
      linewidth: 1
  SerialPrescanPlot:
    figure:
      c: k
      linestyle: '-'
      linewidth: 3
    subplot:
      c: k
      linestyle: '-'
      linewidth: 1
  VectorYXQuiver:
    figure:
      alpha: 1.0
      angles: xy
      headlength: 0
      headwidth: 1
      linewidth: 5
      pivot: middle
      units: xy
    subplot:
      alpha: 1.1
      angles: xy1
      headlength: 0.1
      headwidth: 11
      linewidth: 51
      pivot: middle1
      units: xy1
  VoronoiDrawer:
    figure:
      alpha: 0.7
      edgecolor: k
      linewidth: 0.3
    subplot:
      alpha: 0.5
      edgecolor: r
      linewidth: 1.0      
  TangentialCausticsPlot:
    figure:
      c: w,g
      pointsize: 21
      style: --
      width: 5
    subplot:
      c: g
      pointsize: 23
      style: --
      width: 7
  TangentialCriticalCurvesPlot:
    figure:
      c: w,k
      pointsize: 20
      style: '-'
      width: 4
    subplot:
      c: b
      pointsize: 22
      style: '-'
      width: 6
  RadialCausticsPlot:
    figure:
      c: w,g
      pointsize: 21
      style: --
      width: 5
    subplot:
      c: g
      pointsize: 23
      style: --
      width: 7
  RadialCriticalCurvesPlot:
    figure:
      c: w,k
      pointsize: 20
      style: '-'
      width: 4
    subplot:
      c: b
      pointsize: 22
      style: '-'
      width: 6      
  LightProfileCentresScatter:
    figure:
      c: k,r
      marker: +
      s: 1
    subplot:
      c: b
      marker: .
      s: 15
  MassProfileCentresScatter:
    figure:
      c: r,k
      marker: x
      s: 2
    subplot:
      c: k
      marker: o
      s: 16
  MultipleImagesScatter:
    figure:
      c: k,w
      marker: o
      s: 3
    subplot:
      c: g
      marker: .
      s: 17
plots:
  dataset:
    data: true
    noise_map: false
    signal_to_noise_map: false
    subplot_dataset: true
  fit:
    all_at_end_fits: true
    all_at_end_png: false
    chi_squared_map: true
    data: true
    model_data: true
    model_images_of_galaxies: false
    noise_map: false
    normalized_residual_map: true
    residual_map: false
    signal_to_noise_map: false
    subplot_fit: true
    subplot_of_galaxies: false
    subtracted_images_of_galaxies: true
  fit_imaging: {}
  fit_interferometer:
    amplitudes_vs_uv_distances: false
    dirty_chi_squared_map: false
    dirty_image: false
    dirty_noise_map: false
    dirty_normalized_residual_map: false
    dirty_residual_map: false
    dirty_signal_to_noise_map: false
    phases_vs_uv_distances: false
    uv_wavelengths: false
  fit_quantity:
    all_at_end_fits: false
    all_at_end_png: false
    chi_squared_map: false
    image: true
    model_image: true
    noise_map: false
    normalized_residual_map: false
    residual_map: false
    subplot_fit: false
  galaxies_1d:
    convergence: false
    image: true
    potential: true
  adapt:
    images_of_galaxies: true
    model_image: true
  imaging:
    psf: true
  interferometer:
    amplitudes_vs_uv_distances: false
    dirty_image: false
    dirty_noise_map: false
    dirty_signal_to_noise_map: false
    phases_vs_uv_distances: false
    uv_wavelengths: false
  inversion:
    all_at_end_png: false
    chi_squared_map: true
    reconstruction_noise_map: false
    interpolated_errors: true
    interpolated_reconstruction: true
    normalized_residual_map: false
    reconstructed_image: true
    reconstruction: true
    regularization_weights: false
    residual_map: false
    subplot_inversion: true
  other:
    stochastic_histogram: false
  galaxies:
    all_at_end_fits: true
    all_at_end_png: false
    convergence: true
    deflections: false
    image: true
    magnification: true
    potential: false
    source_plane_image: true
    subplot_galaxies: true
    subplot_galaxy_images: true
  positions:
    image_with_positions: true
>>>>>>> 2b5b4619
<|MERGE_RESOLUTION|>--- conflicted
+++ resolved
@@ -1,452 +1,3 @@
-<<<<<<< HEAD
-general:
-  general:
-    backend: default
-    imshow_origin: upper
-    zoom_around_mask: true
-include:
-  include_1d:
-    einstein_radius: true
-    half_light_radius: true
-  include_2d:
-    border: false
-    tangential_caustics: false
-    radial_caustics: false
-    tangential_critical_curves: false
-    radial_critical_curves: false
-    grid: false
-    light_profile_centres: true
-    mapper_image_plane_mesh_grid: false
-    mapper_source_plane_data_grid: false
-    mapper_source_plane_mesh_grid: false
-    mask: true
-    mass_profile_centres: true
-    multiple_images: false
-    origin: true
-    parallel_overscan: true
-    positions: true
-    serial_overscan: true
-    serial_prescan: true
-mat_wrap:
-  Axis:
-    figure:
-      emit: true
-    subplot:
-      emit: false
-  Cmap:
-    figure:
-      cmap: default
-      linscale: 2.0
-      linthresh: 1.0
-      norm: linear
-      vmax: null
-      vmin: null
-    subplot:
-      cmap: default
-      linscale: 2.0
-      linthresh: 1.0
-      norm: linear
-      vmax: null
-      vmin: null
-  Colorbar:
-    figure:
-      fraction: 3.0
-      pad: 4.0
-    subplot:
-      fraction: 0.1
-      pad: 0.2
-  ColorbarTickParams:
-    figure:
-      labelsize: 1
-    subplot:
-      labelsize: 1
-  Figure:
-    figure:
-      aspect: square
-      figsize: (7,7)
-    subplot:
-      aspect: square
-      figsize: auto
-  Legend:
-    figure:
-      fontsize: 12
-      include: true
-    subplot:
-      fontsize: 13
-      include: false
-  Text:
-    figure:
-      fontsize: 16
-    subplot:
-      fontsize: 10
-  TickParams:
-    figure:
-      labelsize: 16
-    subplot:
-      labelsize: 10
-  Title:
-    figure:
-      fontsize: 11
-    subplot:
-      fontsize: 15
-  XLabel:
-    figure:
-      fontsize: 3
-    subplot:
-      fontsize: 4
-  XTicks:
-    figure:
-      fontsize: 17
-    subplot:
-      fontsize: 11
-  YLabel:
-    figure:
-      fontsize: 1
-    subplot:
-      fontsize: 2
-  YTicks:
-    figure:
-      fontsize: 16
-    subplot:
-      fontsize: 10
-mat_wrap_1d:
-  AXVLine:
-    figure:
-      c: k
-      ymin: 0.5
-    subplot:
-      c: k
-      ymin: 0.6
-  FillBetween:
-    figure:
-      alpha: 0.6
-      color: k
-    subplot:
-      alpha: 0.5
-      color: k
-  YXPlot:
-    figure:
-      c: k
-      linestyle: '-'
-      linewidth: 3
-    subplot:
-      c: k
-      linestyle: '-'
-      linewidth: 1
-  YXScatter:
-    figure:
-      c: k
-      marker: .
-    subplot:
-      c: k
-      marker: x
-  EinsteinRadiusAXVLine:
-    figure: {}
-    subplot: {}
-  HalfLightRadiusAXVLine:
-    figure: {}
-    subplot: {}
-mat_wrap_2d:
-  ArrayOverlay:
-    figure:
-      alpha: 0.5
-    subplot:
-      alpha: 0.7
-  BorderScatter:
-    figure:
-      c: c
-      marker: +
-      s: 13
-    subplot:
-      c: k
-      marker: .
-      s: 7
-  GridErrorbar:
-    figure:
-      c: k
-      marker: o
-    subplot:
-      c: b
-      marker: .
-  GridPlot:
-    figure:
-      c: k
-      linestyle: '-'
-      linewidth: 3
-    subplot:
-      c: k
-      linestyle: '-'
-      linewidth: 1
-  GridScatter:
-    figure:
-      c: y
-      marker: x
-      s: 14
-    subplot:
-      c: r
-      marker: .
-      s: 6
-  IndexScatter:
-    figure:
-      c: r,g,b,y,k,w
-      marker: .
-      s: 20
-    subplot:
-      c: r,g,b,y,w,k
-      marker: +
-      s: 21
-  MaskScatter:
-    figure:
-      c: g
-      marker: .
-      s: 12
-    subplot:
-      c: w
-      marker: .
-      s: 8
-  MeshGridScatter:
-    figure:
-      c: r
-      marker: .
-      s: 5
-    subplot:
-      c: g
-      marker: o
-      s: 6
-  OriginScatter:
-    figure:
-      c: k
-      marker: x
-      s: 80
-    subplot:
-      c: r
-      marker: .
-      s: 81
-  ParallelOverscanPlot:
-    figure:
-      c: k
-      linestyle: '-'
-      linewidth: 1
-    subplot:
-      c: k
-      linestyle: '-'
-      linewidth: 1
-  PatchOverlay:
-    figure:
-      edgecolor: c
-      facecolor: null
-    subplot:
-      edgecolor: y
-      facecolor: null
-  PositionsScatter:
-    figure:
-      c: r,g,b
-      marker: o
-      s: 15
-    subplot:
-      c: c,g,b
-      marker: .
-      s: 5
-  SerialOverscanPlot:
-    figure:
-      c: k
-      linestyle: '-'
-      linewidth: 2
-    subplot:
-      c: k
-      linestyle: '-'
-      linewidth: 1
-  SerialPrescanPlot:
-    figure:
-      c: k
-      linestyle: '-'
-      linewidth: 3
-    subplot:
-      c: k
-      linestyle: '-'
-      linewidth: 1
-  VectorYXQuiver:
-    figure:
-      alpha: 1.0
-      angles: xy
-      headlength: 0
-      headwidth: 1
-      linewidth: 5
-      pivot: middle
-      units: xy
-    subplot:
-      alpha: 1.1
-      angles: xy1
-      headlength: 0.1
-      headwidth: 11
-      linewidth: 51
-      pivot: middle1
-      units: xy1
-  VoronoiDrawer:
-    figure:
-      alpha: 0.7
-      edgecolor: k
-      linewidth: 0.3
-    subplot:
-      alpha: 0.5
-      edgecolor: r
-      linewidth: 1.0      
-  TangentialCausticsPlot:
-    figure:
-      c: w,g
-      pointsize: 21
-      style: --
-      width: 5
-    subplot:
-      c: g
-      pointsize: 23
-      style: --
-      width: 7
-  TangentialCriticalCurvesPlot:
-    figure:
-      c: w,k
-      pointsize: 20
-      style: '-'
-      width: 4
-    subplot:
-      c: b
-      pointsize: 22
-      style: '-'
-      width: 6
-  RadialCausticsPlot:
-    figure:
-      c: w,g
-      pointsize: 21
-      style: --
-      width: 5
-    subplot:
-      c: g
-      pointsize: 23
-      style: --
-      width: 7
-  RadialCriticalCurvesPlot:
-    figure:
-      c: w,k
-      pointsize: 20
-      style: '-'
-      width: 4
-    subplot:
-      c: b
-      pointsize: 22
-      style: '-'
-      width: 6      
-  LightProfileCentresScatter:
-    figure:
-      c: k,r
-      marker: +
-      s: 1
-    subplot:
-      c: b
-      marker: .
-      s: 15
-  MassProfileCentresScatter:
-    figure:
-      c: r,k
-      marker: x
-      s: 2
-    subplot:
-      c: k
-      marker: o
-      s: 16
-  MultipleImagesScatter:
-    figure:
-      c: k,w
-      marker: o
-      s: 3
-    subplot:
-      c: g
-      marker: .
-      s: 17
-plots:
-  dataset:
-    data: true
-    noise_map: false
-    signal_to_noise_map: false
-    subplot_dataset: true
-  fit:
-    all_at_end_fits: true
-    all_at_end_png: false
-    chi_squared_map: true
-    data: true
-    model_data: true
-    model_images_of_galaxies: false
-    noise_map: false
-    normalized_residual_map: true
-    residual_map: false
-    signal_to_noise_map: false
-    subplot_fit: true
-    subplot_of_galaxies: false
-    subtracted_images_of_galaxies: true
-  fit_imaging: {}
-  fit_interferometer:
-    amplitudes_vs_uv_distances: false
-    dirty_chi_squared_map: false
-    dirty_image: false
-    dirty_noise_map: false
-    dirty_normalized_residual_map: false
-    dirty_residual_map: false
-    dirty_signal_to_noise_map: false
-    phases_vs_uv_distances: false
-    uv_wavelengths: false
-  fit_quantity:
-    all_at_end_fits: false
-    all_at_end_png: false
-    chi_squared_map: false
-    image: true
-    model_image: true
-    noise_map: false
-    normalized_residual_map: false
-    residual_map: false
-    subplot_fit: false
-  galaxies_1d:
-    convergence: false
-    image: true
-    potential: true
-  adapt:
-    images_of_galaxies: true
-    model_image: true
-  imaging:
-    psf: true
-  interferometer:
-    amplitudes_vs_uv_distances: false
-    dirty_image: false
-    dirty_noise_map: false
-    dirty_signal_to_noise_map: false
-    phases_vs_uv_distances: false
-    uv_wavelengths: false
-  inversion:
-    all_at_end_png: false
-    chi_squared_map: true
-    errors: false
-    interpolated_errors: true
-    interpolated_reconstruction: true
-    normalized_residual_map: false
-    reconstructed_image: true
-    reconstruction: true
-    regularization_weights: false
-    residual_map: false
-    subplot_inversion: true
-  other:
-    stochastic_histogram: false
-  galaxies:
-    all_at_end_fits: true
-    all_at_end_png: false
-    convergence: true
-    deflections: false
-    image: true
-    magnification: true
-    potential: false
-    source_plane_image: true
-    subplot_galaxies: true
-    subplot_galaxy_images: true
-  positions:
-    image_with_positions: true
-=======
 general:
   general:
     backend: default
@@ -893,5 +444,4 @@
     subplot_galaxies: true
     subplot_galaxy_images: true
   positions:
-    image_with_positions: true
->>>>>>> 2b5b4619
+    image_with_positions: true