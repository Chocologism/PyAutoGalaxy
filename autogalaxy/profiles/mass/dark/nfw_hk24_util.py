<<<<<<< HEAD
"""
Created on Wed Apr  3 15:07:27 2024

@author: felixvecchi
"""

import numpy as np
from astropy.cosmology import Planck15

cosmo = Planck15


def semi_major_axis_from(x1: np.ndarray, x2: np.ndarray, e: np.ndarray) -> np.ndarray:
    """
    Returns the semi-major axis of the ellipse at a given point.

    Parameters
    ----------
    x1
        Horizontal coordinate, scaled by r_s, so unitless
    x2
        Vertical coordinate, scaled by r_s, so unitless
    e
        Eccentricity.
    """
    return np.sqrt(x1**2 + x2**2 / (1 - e**2))


def capital_F_from(chi: np.ndarray) -> np.ndarray:
    """
    Equation 16 from Heyrovský & Karamazov.

    Parameters
    ----------
    chi
        Dimenionless radial coordinate.

    Returns
    -------
    F(chi)
    """
    F = np.zeros(chi.shape)

    root_min = np.sqrt(1 - chi[chi < 1] ** 2)
    F[chi < 1] = np.arctanh(root_min) / root_min
    F[chi == 1] = 1
    root_plus = np.sqrt(chi[chi > 1] ** 2 - 1)
    F[chi > 1] = np.arctan(root_plus) / root_plus
    return F


def kappa_from(k_s: float, a: np.ndarray) -> np.ndarray:
    """
    Equation 16 from Heyrovský & Karamazov.

    Parameters
    ----------
    k_s
        Halo convergence parameter.
    a
        Semi major axis scaled by a_scale.

    Returns
    -------
    Convergence as a function of a
    """
    F = capital_F_from(a)
    kappa = 2 * k_s * (1 - F) / (a**2 - 1)
    kappa[a == 1] = 2 / 3 * k_s
    return kappa


def small_f_1(x1: np.ndarray, x2: np.ndarray, e: float) -> np.ndarray:
    """
    Equation 32 HK+24

    Parameters
    ----------
    x1
        Horizontal coordinate, scaled by r_s, so unitless
    x2
        Vertical coordinate, scaled by r_s, so unitless
    e
        Eccentricity.

    Returns
    -------
    f_1
    """
    a = semi_major_axis_from(x1, x2, e)
    F = capital_F_from(a)
    f1 = (1 - e**2) ** (-1 / 2) * F
    return f1


def small_f_2(x1: np.ndarray, x2: np.ndarray, e: float) -> np.ndarray:
    """
    Equation 32 HK+24

    Parameters
    ----------
    x1
        Horizontal coordinate, scaled by r_s, so unitless
    x2
        Vertical coordinate, scaled by r_s, so unitless
    e
        Eccentricity.

    Returns
    -------
    f_3

    """
    norm = np.sqrt(x1**2 + x2**2)
    f2 = np.log(norm / (1 + np.sqrt(1 - e**2)))
    return f2


def small_f_3(x1: np.ndarray, x2: np.ndarray, e: float) -> np.ndarray:
    """
    Equation 32 HK+24

    Parameters
    ----------
    x1
        Horizontal coordinate, scaled by r_s, so unitless
    x2
        Vertical coordinate, scaled by r_s, so unitless
    e
        Eccentricity.

    Returns
    -------
    f_3

    """
    root = np.sqrt(1 - e**2)
    f3 = np.arctan(x1 * x2 * (1 - root) / (x1**2 * root + x2**2))
    return f3


def small_f_0(x1: np.ndarray, x2: np.ndarray, e: float) -> np.ndarray:
    """
    Equation 37 HK+24

    Parameters
    ----------
    x1
        Horizontal coordinate, scaled by r_s, so unitless
    x2
        Vertical coordinate, scaled by r_s, so unitless
    e
        Eccentricity.

    Returns
    -------
    f_0

    """
    a = semi_major_axis_from(x1, x2, e)
    F = capital_F_from(a)
    pre_factor = 1 / (2 * np.sqrt(1 - e**2))
    nominator = x1**2 + x2**2 + e**2 - 2 + (1 - e**2 * x1**2) * F
    denominator = 1 - x1**2 - x2**2 / (1 - e**2)

    f0 = 1 + pre_factor * (nominator / denominator)

    return f0


def g1_g2_from(x1, x2, e, k_s):
    """
    Both components of the shear

    Equation 35 and 36 HK+24

    Parameters
    ----------
    x1 : numpy array
         horizontal coordinate, scaled by r_s, so unitless
    x2 : numpy array
        vertical coordinate, scaled by r_s, so unitless
    e : scalar
        eccentricity.
    k_s : scaler
        halo convergence parameter

    Returns
    -------
    tuple of 2 numpy arrays
    gamma1, gamma2 (g1 in '+' and g2 in 'x' shape)
    """

    # Factorized functions g1 and g2
    f0 = small_f_0(x1, x2, e)
    f1 = small_f_1(x1, x2, e)
    f2 = small_f_2(x1, x2, e)
    f3 = small_f_3(x1, x2, e)

    # Prefactor for both g1 and g2
    full_pre_factor = (
        4
        * k_s
        * np.sqrt(1 - e**2)
        / (((x1 - e) ** 2 + x2**2) ** 2 * ((x1 + e) ** 2 + x2**2) ** 2)
    )

    # Prefactors for g1
    pre_f0_g1 = (
        ((x1 - e) ** 2 + x2**2) * ((x1 + e) ** 2 + x2**2) * (x1**2 - x2**2 - e**2)
    )

    pre_f1_g1 = (
        2 * e**2 * (x1**2 - 1) * ((x1**2 - x2**2 - e**2) ** 2 - 4 * x1**2 * x2**2)
        - (x1**2 - x2**2 - e**2) ** 3 * (3 + e**2) / 2
        + 6 * x1**2 * x2**2 * (e**2 - 1) * (x1**2 - x2**2 - e**2)
    )

    pre_f2_g1 = -(
        (x1**2 - x2**2 - e**2) * ((x1**2 + x2**2) ** 2 - e**4)
        - 8 * e**2 * x1**2 * x2**2
    )

    pre_f3_g1 = 2 * x1 * x2 * ((x1**2 + x2**2 + e**2) ** 2 - 4 * e**2 * (x2**2 + e**2))

    # First component shear
    g1 = full_pre_factor * (
        pre_f0_g1 * f0 + pre_f1_g1 * f1 + pre_f2_g1 * f2 + pre_f3_g1 * f3
    )

    # Prefactors g2
    pre_f0_g2 = 2 * x1 * x2 * ((x1 - e) ** 2 + x2**2) * ((x1 + e) ** 2 + x2**2)

    pre_f1_g2 = (
        x1
        * x2
        * (
            (x1**2 + x2**2 + e**2)
            * ((5 * e**2 - 3) * x1**2 - 3 * (1 + e**2) * x2**2 + (5 - 3 * e**2) * e**2)
            - 4 * e**2 * x1**2 * (1 + e**2)
        )
    )

    pre_f2_g2 = -2 * x1 * x2 * ((x1**2 + x2**2 + e**2) ** 2 - 4 * e**2 * (x2**2 + e**2))

    pre_f3_g2 = -(
        (x1**2 - x2**2 - e**2) * ((x1**2 + x2**2) ** 2 - e**4)
        - 8 * e**2 * x1**2 * x2**2
    )

    # Second component shear
    g2 = full_pre_factor * (
        pre_f0_g2 * f0 + pre_f1_g2 * f1 + pre_f2_g2 * f2 + pre_f3_g2 * f3
    )

    return g1, g2
=======
"""
Created on Wed Apr  3 15:07:27 2024

@author: felixvecchi
"""

import numpy as np
from astropy.cosmology import Planck15

cosmo = Planck15


def semi_major_axis_from(x1: np.ndarray, x2: np.ndarray, e: np.ndarray) -> np.ndarray:
    """
    Returns the semi-major axis of the ellipse at a given point.

    Parameters
    ----------
    x1
        Horizontal coordinate, scaled by r_s, so unitless
    x2
        Vertical coordinate, scaled by r_s, so unitless
    e
        Eccentricity.
    """
    return np.sqrt(x1**2 + x2**2 / (1 - e**2))


def capital_F_from(chi: np.ndarray) -> np.ndarray:
    """
    Equation 16 from Heyrovský & Karamazov.

    Parameters
    ----------
    chi
        Dimenionless radial coordinate.

    Returns
    -------
    F(chi)
    """
    F = np.zeros(chi.shape)

    root_min = np.sqrt(1 - chi[chi < 1] ** 2)
    F[chi < 1] = np.arctanh(root_min) / root_min
    F[chi == 1] = 1
    root_plus = np.sqrt(chi[chi > 1] ** 2 - 1)
    F[chi > 1] = np.arctan(root_plus) / root_plus
    return F


def kappa_from(k_s: float, a: np.ndarray) -> np.ndarray:
    """
    Equation 16 from Heyrovský & Karamazov.

    Parameters
    ----------
    k_s
        Halo convergence parameter.
    a
        Semi major axis scaled by a_scale.

    Returns
    -------
    Convergence as a function of a
    """
    F = capital_F_from(a)
    kappa = 2 * k_s * (1 - F) / (a**2 - 1)
    kappa[a == 1] = 2 / 3 * k_s
    return kappa


def small_f_1(x1: np.ndarray, x2: np.ndarray, e: float) -> np.ndarray:
    """
    Equation 32 HK+24

    Parameters
    ----------
    x1
        Horizontal coordinate, scaled by r_s, so unitless
    x2
        Vertical coordinate, scaled by r_s, so unitless
    e
        Eccentricity.

    Returns
    -------
    f_1
    """
    a = semi_major_axis_from(x1, x2, e)
    F = capital_F_from(a)
    f1 = (1 - e**2) ** (-1 / 2) * F
    return f1


def small_f_2(x1: np.ndarray, x2: np.ndarray, e: float) -> np.ndarray:
    """
    Equation 32 HK+24

    Parameters
    ----------
    x1
        Horizontal coordinate, scaled by r_s, so unitless
    x2
        Vertical coordinate, scaled by r_s, so unitless
    e
        Eccentricity.

    Returns
    -------
    f_3

    """
    norm = np.sqrt(x1**2 + x2**2)
    f2 = np.log(norm / (1 + np.sqrt(1 - e**2)))
    return f2


def small_f_3(x1: np.ndarray, x2: np.ndarray, e: float) -> np.ndarray:
    """
    Equation 32 HK+24

    Parameters
    ----------
    x1
        Horizontal coordinate, scaled by r_s, so unitless
    x2
        Vertical coordinate, scaled by r_s, so unitless
    e
        Eccentricity.

    Returns
    -------
    f_3

    """
    root = np.sqrt(1 - e**2)
    f3 = np.arctan(x1 * x2 * (1 - root) / (x1**2 * root + x2**2))
    return f3


def small_f_0(x1: np.ndarray, x2: np.ndarray, e: float) -> np.ndarray:
    """
    Equation 37 HK+24

    Parameters
    ----------
    x1
        Horizontal coordinate, scaled by r_s, so unitless
    x2
        Vertical coordinate, scaled by r_s, so unitless
    e
        Eccentricity.

    Returns
    -------
    f_0

    """
    a = semi_major_axis_from(x1, x2, e)
    F = capital_F_from(a)
    pre_factor = 1 / (2 * np.sqrt(1 - e**2))
    nominator = x1**2 + x2**2 + e**2 - 2 + (1 - e**2 * x1**2) * F
    denominator = 1 - x1**2 - x2**2 / (1 - e**2)

    f0 = 1 + pre_factor * (nominator / denominator)

    return f0


def g1_g2_from(x1, x2, e, k_s):
    """
    Both components of the shear

    Equation 35 and 36 HK+24

    Parameters
    ----------
    x1 : numpy array
         horizontal coordinate, scaled by r_s, so unitless
    x2 : numpy array
        vertical coordinate, scaled by r_s, so unitless
    e : scalar
        eccentricity.
    k_s : scaler
        halo convergence parameter

    Returns
    -------
    tuple of 2 numpy arrays
    gamma1, gamma2 (g1 in '+' and g2 in 'x' shape)
    """

    # Factorized functions g1 and g2
    f0 = small_f_0(x1, x2, e)
    f1 = small_f_1(x1, x2, e)
    f2 = small_f_2(x1, x2, e)
    f3 = small_f_3(x1, x2, e)

    # Prefactor for both g1 and g2
    full_pre_factor = (
        4
        * k_s
        * np.sqrt(1 - e**2)
        / (((x1 - e) ** 2 + x2**2) ** 2 * ((x1 + e) ** 2 + x2**2) ** 2)
    )

    # Prefactors for g1
    pre_f0_g1 = (
        ((x1 - e) ** 2 + x2**2) * ((x1 + e) ** 2 + x2**2) * (x1**2 - x2**2 - e**2)
    )

    pre_f1_g1 = (
        2 * e**2 * (x1**2 - 1) * ((x1**2 - x2**2 - e**2) ** 2 - 4 * x1**2 * x2**2)
        - (x1**2 - x2**2 - e**2) ** 3 * (3 + e**2) / 2
        + 6 * x1**2 * x2**2 * (e**2 - 1) * (x1**2 - x2**2 - e**2)
    )

    pre_f2_g1 = -(
        (x1**2 - x2**2 - e**2) * ((x1**2 + x2**2) ** 2 - e**4)
        - 8 * e**2 * x1**2 * x2**2
    )

    pre_f3_g1 = 2 * x1 * x2 * ((x1**2 + x2**2 + e**2) ** 2 - 4 * e**2 * (x2**2 + e**2))

    # First component shear
    g1 = full_pre_factor * (
        pre_f0_g1 * f0 + pre_f1_g1 * f1 + pre_f2_g1 * f2 + pre_f3_g1 * f3
    )

    # Prefactors g2
    pre_f0_g2 = 2 * x1 * x2 * ((x1 - e) ** 2 + x2**2) * ((x1 + e) ** 2 + x2**2)

    pre_f1_g2 = (
        x1
        * x2
        * (
            (x1**2 + x2**2 + e**2)
            * ((5 * e**2 - 3) * x1**2 - 3 * (1 + e**2) * x2**2 + (5 - 3 * e**2) * e**2)
            - 4 * e**2 * x1**2 * (1 + e**2)
        )
    )

    pre_f2_g2 = -2 * x1 * x2 * ((x1**2 + x2**2 + e**2) ** 2 - 4 * e**2 * (x2**2 + e**2))

    pre_f3_g2 = -(
        (x1**2 - x2**2 - e**2) * ((x1**2 + x2**2) ** 2 - e**4)
        - 8 * e**2 * x1**2 * x2**2
    )

    # Second component shear
    g2 = full_pre_factor * (
        pre_f0_g2 * f0 + pre_f1_g2 * f1 + pre_f2_g2 * f2 + pre_f3_g2 * f3
    )

    return g1, g2
>>>>>>> 7b01aca7
<|MERGE_RESOLUTION|>--- conflicted
+++ resolved
@@ -1,4 +1,3 @@
-<<<<<<< HEAD
 """
 Created on Wed Apr  3 15:07:27 2024
 
@@ -254,262 +253,4 @@
         pre_f0_g2 * f0 + pre_f1_g2 * f1 + pre_f2_g2 * f2 + pre_f3_g2 * f3
     )
 
-    return g1, g2
-=======
-"""
-Created on Wed Apr  3 15:07:27 2024
-
-@author: felixvecchi
-"""
-
-import numpy as np
-from astropy.cosmology import Planck15
-
-cosmo = Planck15
-
-
-def semi_major_axis_from(x1: np.ndarray, x2: np.ndarray, e: np.ndarray) -> np.ndarray:
-    """
-    Returns the semi-major axis of the ellipse at a given point.
-
-    Parameters
-    ----------
-    x1
-        Horizontal coordinate, scaled by r_s, so unitless
-    x2
-        Vertical coordinate, scaled by r_s, so unitless
-    e
-        Eccentricity.
-    """
-    return np.sqrt(x1**2 + x2**2 / (1 - e**2))
-
-
-def capital_F_from(chi: np.ndarray) -> np.ndarray:
-    """
-    Equation 16 from Heyrovský & Karamazov.
-
-    Parameters
-    ----------
-    chi
-        Dimenionless radial coordinate.
-
-    Returns
-    -------
-    F(chi)
-    """
-    F = np.zeros(chi.shape)
-
-    root_min = np.sqrt(1 - chi[chi < 1] ** 2)
-    F[chi < 1] = np.arctanh(root_min) / root_min
-    F[chi == 1] = 1
-    root_plus = np.sqrt(chi[chi > 1] ** 2 - 1)
-    F[chi > 1] = np.arctan(root_plus) / root_plus
-    return F
-
-
-def kappa_from(k_s: float, a: np.ndarray) -> np.ndarray:
-    """
-    Equation 16 from Heyrovský & Karamazov.
-
-    Parameters
-    ----------
-    k_s
-        Halo convergence parameter.
-    a
-        Semi major axis scaled by a_scale.
-
-    Returns
-    -------
-    Convergence as a function of a
-    """
-    F = capital_F_from(a)
-    kappa = 2 * k_s * (1 - F) / (a**2 - 1)
-    kappa[a == 1] = 2 / 3 * k_s
-    return kappa
-
-
-def small_f_1(x1: np.ndarray, x2: np.ndarray, e: float) -> np.ndarray:
-    """
-    Equation 32 HK+24
-
-    Parameters
-    ----------
-    x1
-        Horizontal coordinate, scaled by r_s, so unitless
-    x2
-        Vertical coordinate, scaled by r_s, so unitless
-    e
-        Eccentricity.
-
-    Returns
-    -------
-    f_1
-    """
-    a = semi_major_axis_from(x1, x2, e)
-    F = capital_F_from(a)
-    f1 = (1 - e**2) ** (-1 / 2) * F
-    return f1
-
-
-def small_f_2(x1: np.ndarray, x2: np.ndarray, e: float) -> np.ndarray:
-    """
-    Equation 32 HK+24
-
-    Parameters
-    ----------
-    x1
-        Horizontal coordinate, scaled by r_s, so unitless
-    x2
-        Vertical coordinate, scaled by r_s, so unitless
-    e
-        Eccentricity.
-
-    Returns
-    -------
-    f_3
-
-    """
-    norm = np.sqrt(x1**2 + x2**2)
-    f2 = np.log(norm / (1 + np.sqrt(1 - e**2)))
-    return f2
-
-
-def small_f_3(x1: np.ndarray, x2: np.ndarray, e: float) -> np.ndarray:
-    """
-    Equation 32 HK+24
-
-    Parameters
-    ----------
-    x1
-        Horizontal coordinate, scaled by r_s, so unitless
-    x2
-        Vertical coordinate, scaled by r_s, so unitless
-    e
-        Eccentricity.
-
-    Returns
-    -------
-    f_3
-
-    """
-    root = np.sqrt(1 - e**2)
-    f3 = np.arctan(x1 * x2 * (1 - root) / (x1**2 * root + x2**2))
-    return f3
-
-
-def small_f_0(x1: np.ndarray, x2: np.ndarray, e: float) -> np.ndarray:
-    """
-    Equation 37 HK+24
-
-    Parameters
-    ----------
-    x1
-        Horizontal coordinate, scaled by r_s, so unitless
-    x2
-        Vertical coordinate, scaled by r_s, so unitless
-    e
-        Eccentricity.
-
-    Returns
-    -------
-    f_0
-
-    """
-    a = semi_major_axis_from(x1, x2, e)
-    F = capital_F_from(a)
-    pre_factor = 1 / (2 * np.sqrt(1 - e**2))
-    nominator = x1**2 + x2**2 + e**2 - 2 + (1 - e**2 * x1**2) * F
-    denominator = 1 - x1**2 - x2**2 / (1 - e**2)
-
-    f0 = 1 + pre_factor * (nominator / denominator)
-
-    return f0
-
-
-def g1_g2_from(x1, x2, e, k_s):
-    """
-    Both components of the shear
-
-    Equation 35 and 36 HK+24
-
-    Parameters
-    ----------
-    x1 : numpy array
-         horizontal coordinate, scaled by r_s, so unitless
-    x2 : numpy array
-        vertical coordinate, scaled by r_s, so unitless
-    e : scalar
-        eccentricity.
-    k_s : scaler
-        halo convergence parameter
-
-    Returns
-    -------
-    tuple of 2 numpy arrays
-    gamma1, gamma2 (g1 in '+' and g2 in 'x' shape)
-    """
-
-    # Factorized functions g1 and g2
-    f0 = small_f_0(x1, x2, e)
-    f1 = small_f_1(x1, x2, e)
-    f2 = small_f_2(x1, x2, e)
-    f3 = small_f_3(x1, x2, e)
-
-    # Prefactor for both g1 and g2
-    full_pre_factor = (
-        4
-        * k_s
-        * np.sqrt(1 - e**2)
-        / (((x1 - e) ** 2 + x2**2) ** 2 * ((x1 + e) ** 2 + x2**2) ** 2)
-    )
-
-    # Prefactors for g1
-    pre_f0_g1 = (
-        ((x1 - e) ** 2 + x2**2) * ((x1 + e) ** 2 + x2**2) * (x1**2 - x2**2 - e**2)
-    )
-
-    pre_f1_g1 = (
-        2 * e**2 * (x1**2 - 1) * ((x1**2 - x2**2 - e**2) ** 2 - 4 * x1**2 * x2**2)
-        - (x1**2 - x2**2 - e**2) ** 3 * (3 + e**2) / 2
-        + 6 * x1**2 * x2**2 * (e**2 - 1) * (x1**2 - x2**2 - e**2)
-    )
-
-    pre_f2_g1 = -(
-        (x1**2 - x2**2 - e**2) * ((x1**2 + x2**2) ** 2 - e**4)
-        - 8 * e**2 * x1**2 * x2**2
-    )
-
-    pre_f3_g1 = 2 * x1 * x2 * ((x1**2 + x2**2 + e**2) ** 2 - 4 * e**2 * (x2**2 + e**2))
-
-    # First component shear
-    g1 = full_pre_factor * (
-        pre_f0_g1 * f0 + pre_f1_g1 * f1 + pre_f2_g1 * f2 + pre_f3_g1 * f3
-    )
-
-    # Prefactors g2
-    pre_f0_g2 = 2 * x1 * x2 * ((x1 - e) ** 2 + x2**2) * ((x1 + e) ** 2 + x2**2)
-
-    pre_f1_g2 = (
-        x1
-        * x2
-        * (
-            (x1**2 + x2**2 + e**2)
-            * ((5 * e**2 - 3) * x1**2 - 3 * (1 + e**2) * x2**2 + (5 - 3 * e**2) * e**2)
-            - 4 * e**2 * x1**2 * (1 + e**2)
-        )
-    )
-
-    pre_f2_g2 = -2 * x1 * x2 * ((x1**2 + x2**2 + e**2) ** 2 - 4 * e**2 * (x2**2 + e**2))
-
-    pre_f3_g2 = -(
-        (x1**2 - x2**2 - e**2) * ((x1**2 + x2**2) ** 2 - e**4)
-        - 8 * e**2 * x1**2 * x2**2
-    )
-
-    # Second component shear
-    g2 = full_pre_factor * (
-        pre_f0_g2 * f0 + pre_f1_g2 * f1 + pre_f2_g2 * f2 + pre_f3_g2 * f3
-    )
-
-    return g1, g2
->>>>>>> 7b01aca7
+    return g1, g2