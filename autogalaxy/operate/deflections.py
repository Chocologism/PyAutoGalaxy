import jax
from jax import jit
import jax.numpy as jnp
from functools import wraps, partial
import logging
from typing import List, Tuple, Union


import autoarray as aa

from autogalaxy.util.shear_field import ShearYX2D
from autogalaxy.util.shear_field import ShearYX2DIrregular

logger = logging.getLogger(__name__)


def grid_scaled_2d_for_marching_squares_from(
    grid_pixels_2d: aa.Grid2D,
    shape_native: Tuple[int, int],
    mask: aa.Mask2D,
) -> aa.Grid2DIrregular:
    pixel_scales = mask.pixel_scales
    origin = mask.origin

    grid_scaled_1d = aa.util.geometry.grid_scaled_2d_slim_from(
        grid_pixels_2d_slim=grid_pixels_2d,
        shape_native=shape_native,
        pixel_scales=pixel_scales,
        origin=origin,
    )

    grid_scaled_1d[:, 0] -= pixel_scales[0] / 2.0
    grid_scaled_1d[:, 1] += pixel_scales[1] / 2.0

    return aa.Grid2DIrregular(values=grid_scaled_1d)


def precompute_jacobian(func):
    @wraps(func)
    def wrapper(lensing_obj, grid, jacobian=None):
        if jacobian is None:
            jacobian = lensing_obj.jacobian_from(grid=grid)

        return func(lensing_obj, grid, jacobian)

    return wrapper


def one_step(r, _, theta, fun, fun_dr):
    r = jnp.abs(r - fun(r, theta) / fun_dr(r, theta))
    return r, None


@partial(jit, static_argnums=(4,))
def step_r(r, theta, fun, fun_dr, N=20):
    one_step_partial = jax.tree_util.Partial(
        one_step, theta=theta, fun=fun, fun_dr=fun_dr
    )
    new_r = jax.lax.scan(one_step_partial, r, xs=jnp.arange(N))[0]
    return jnp.stack([new_r * jnp.sin(theta), new_r * jnp.cos(theta)]).T


class OperateDeflections:
    """
    Packages methods which manipulate the 2D deflection angle map returned from the `deflections_yx_2d_from` function
    of a mass object (e.g. a `MassProfile`, `Galaxy`).

    The majority of methods are those which from the 2D deflection angle map compute lensing quantities like a 2D
    shear field, magnification map or the Einstein Radius.

    The methods in `CalcLens` are passed to the mass object to provide a concise API.

    Parameters
    ----------
    deflections_yx_2d_from
        The function which returns the mass object's 2D deflection angles.
    """

    def deflections_yx_2d_from(self, grid: aa.type.Grid2DLike, **kwargs):
        raise NotImplementedError

    def deflections_yx_scalar(self, y, x, pixel_scales):

        # A version of the deflection function that takes in two scalars
        # and outputs a 2D vector.  Needed for JAX auto differentiation.

        mask = aa.Mask2D.all_false(
            shape_native=(1, 1),
            pixel_scales=pixel_scales,
        )

        g = aa.Grid2D(
            values=jnp.stack((y.reshape(1), x.reshape(1)), axis=-1), mask=mask
        )

        return self.deflections_yx_2d_from(g).squeeze()

    def __eq__(self, other):
        return self.__dict__ == other.__dict__ and self.__class__ is other.__class__

    def time_delay_geometry_term_from(self, grid) -> aa.Array2D:
        """
            Returns the geometric time delay term of the Fermat potential for a given grid of image-plane positions.

            This term is given by:

        .. math::
                \[\tau_{\text{geom}}(\boldsymbol{\theta}) = \frac{1}{2} |\boldsymbol{\theta} - \boldsymbol{\beta}|^2\]

            where:
            - \( \boldsymbol{\theta} \) is the image-plane coordinate,
            - \( \boldsymbol{\beta} = \boldsymbol{\theta} - \boldsymbol{\alpha}(\boldsymbol{\theta}) \) is the source-plane coordinate,
            - \( \boldsymbol{\alpha} \) is the deflection angle at each image-plane coordinate.

            Parameters
            ----------
            grid
                The 2D grid of (y,x) arc-second coordinates the deflection angles and time delay geometric term are computed
                on.

            Returns
            -------
            The geometric time delay term at each grid position.
        """
        deflections = self.deflections_yx_2d_from(grid=grid)

        src_y = grid[:, 0] - deflections[:, 0]
        src_x = grid[:, 1] - deflections[:, 1]

        delay = 0.5 * ((grid[:, 0] - src_y) ** 2 + (grid[:, 1] - src_x) ** 2)

        if isinstance(grid, aa.Grid2DIrregular):
            return aa.ArrayIrregular(values=delay)
        return aa.Array2D(values=delay, mask=grid.mask)

    def fermat_potential_from(self, grid) -> aa.Array2D:
        """
        Returns the Fermat potential for a given grid of image-plane positions.

        This is the sum of the geometric time delay term and the gravitational (Shapiro) delay term (i.e. the lensing
        potential), and is given by:

        .. math::
            \[\phi(\boldsymbol{\theta}) = \frac{1}{2} |\boldsymbol{\theta} - \boldsymbol{\beta}|^2 - \psi(\boldsymbol{\theta})\]

        where:
        - \( \boldsymbol{\theta} \) is the image-plane coordinate,
        - \( \boldsymbol{\beta} = \boldsymbol{\theta} - \boldsymbol{\alpha}(\boldsymbol{\theta}) \) is the source-plane coordinate,
        - \( \psi(\boldsymbol{\theta}) \) is the lensing potential,
        - \( \phi(\boldsymbol{\theta}) \) is the Fermat potential.

        Parameters
        ----------
        grid
            The 2D grid of (y,x) arc-second coordinates the Fermat potential is computed on.

        Returns
        -------
        The Fermat potential at each grid position.
        """
        time_delay_geometry_term = self.time_delay_geometry_term_from(grid=grid)
        potential = self.potential_2d_from(grid=grid)

        fermat_potential = time_delay_geometry_term - potential

        if isinstance(grid, aa.Grid2DIrregular):
            return aa.ArrayIrregular(values=fermat_potential)
        return aa.Array2D(values=fermat_potential, mask=grid.mask)

<<<<<<< HEAD
=======
    def time_delays_from(self, grid) -> aa.Array2D:
        """
        Returns the 2D time delay map of lensing object, which is computed as the deflection angles in the y and x
        directions multiplied by the y and x coordinates of the grid.

        Parameters
        ----------
        grid
            The 2D grid of (y,x) arc-second coordinates the deflection angles and time delay are computed on.
        """
        deflections_yx = self.deflections_yx_2d_from(grid=grid)

        return aa.Array2D(
            values=deflections_yx[:, 0] * grid[:, 0]
            + deflections_yx[:, 1] * grid[:, 1],
            mask=grid.mask,
        )

    def __hash__(self):
        return hash(repr(self))

>>>>>>> 1196f70c
    @precompute_jacobian
    def tangential_eigen_value_from(self, grid, jacobian=None) -> aa.Array2D:
        """
        Returns the tangential eigen values of lensing jacobian, which are given by the expression:

        `tangential_eigen_value = 1 - convergence - shear`

        Parameters
        ----------
        grid
            The 2D grid of (y,x) arc-second coordinates the deflection angles and tangential eigen values are computed
            on.
        jacobian
            A precomputed lensing jacobian, which is passed throughout the `CalcLens` functions for efficiency.
        """
        convergence = self.convergence_2d_via_jacobian_from(
            grid=grid, jacobian=jacobian
        )

        shear_yx = self.shear_yx_2d_via_jacobian_from(grid=grid, jacobian=jacobian)

        return aa.Array2D(values=1 - convergence - shear_yx.magnitudes, mask=grid.mask)

    @precompute_jacobian
    def radial_eigen_value_from(self, grid, jacobian=None) -> aa.Array2D:
        """
        Returns the radial eigen values of lensing jacobian, which are given by the expression:

        radial_eigen_value = 1 - convergence + shear

        Parameters
        ----------
        grid
            The 2D grid of (y,x) arc-second coordinates the deflection angles and radial eigen values are computed on.
        jacobian
            A precomputed lensing jacobian, which is passed throughout the `CalcLens` functions for efficiency.
        """
        convergence = self.convergence_2d_via_jacobian_from(
            grid=grid, jacobian=jacobian
        )

        shear = self.shear_yx_2d_via_jacobian_from(grid=grid, jacobian=jacobian)

        return aa.Array2D(values=1 - convergence + shear.magnitudes, mask=grid.mask)

    def magnification_2d_from(self, grid) -> aa.Array2D:
        """
        Returns the 2D magnification map of lensing object, which is computed as the inverse of the determinant of the
        jacobian.

        Parameters
        ----------
        grid
            The 2D grid of (y,x) arc-second coordinates the deflection angles and magnification map are computed on.
        """
        jacobian = self.jacobian_from(grid=grid)

        det_jacobian = jacobian[0][0] * jacobian[1][1] - jacobian[0][1] * jacobian[1][0]

        return aa.Array2D(values=1 / det_jacobian, mask=grid.mask)

    def hessian_from(self, grid, buffer: float = 0.01, deflections_func=None) -> Tuple:
        """
        Returns the Hessian of the lensing object, where the Hessian is the second partial derivatives of the
        potential (see equation 55 https://inspirehep.net/literature/419263):

        `hessian_{i,j} = d^2 / dtheta_i dtheta_j`

        The Hessian is computed by evaluating the 2D deflection angles around every (y,x) coordinate on the input 2D
        grid map in four directions (positive y, negative y, positive x, negative x), exploiting how the deflection
        angles are the derivative of the potential.

        By using evaluating the deflection angles around each grid coordinate, the Hessian can therefore be computed
        using uniform or irregular 2D grids of (y,x). This can be slower, because x4 more deflection angle calculations
        are required, however it is more flexible in and therefore used throughout **PyAutoLens** by default.

        The Hessian is returned as a 4 entry tuple, which reflect its structure as a 2x2 matrix.

        Parameters
        ----------
        grid
            The 2D grid of (y,x) arc-second coordinates the deflection angles and Hessian are computed on.
        buffer
            The spacing in the y and x directions around each grid coordinate where deflection angles are computed and
            used to estimate the derivative.
        """
        if deflections_func is None:
            deflections_func = self.deflections_yx_2d_from

        grid_shift_y_up = aa.Grid2DIrregular(
            values=jnp.stack([grid[:, 0] + buffer, grid[:, 1]], axis=1)
        )

        grid_shift_y_down = aa.Grid2DIrregular(
            values=jnp.stack([grid[:, 0] - buffer, grid[:, 1]], axis=1)
        )

        grid_shift_x_left = aa.Grid2DIrregular(
            values=jnp.stack([grid[:, 0], grid[:, 1] - buffer], axis=1)
        )

        grid_shift_x_right = aa.Grid2DIrregular(
            values=jnp.stack([grid[:, 0], grid[:, 1] + buffer], axis=1)
        )

        deflections_up = deflections_func(grid=grid_shift_y_up)
        deflections_down = deflections_func(grid=grid_shift_y_down)
        deflections_left = deflections_func(grid=grid_shift_x_left)
        deflections_right = deflections_func(grid=grid_shift_x_right)

        hessian_yy = 0.5 * (deflections_up[:, 0] - deflections_down[:, 0]) / buffer
        hessian_xy = 0.5 * (deflections_up[:, 1] - deflections_down[:, 1]) / buffer
        hessian_yx = 0.5 * (deflections_right[:, 0] - deflections_left[:, 0]) / buffer
        hessian_xx = 0.5 * (deflections_right[:, 1] - deflections_left[:, 1]) / buffer

        return hessian_yy, hessian_xy, hessian_yx, hessian_xx

    def convergence_2d_via_hessian_from(
        self, grid, buffer: float = 0.01
    ) -> aa.ArrayIrregular:
        """
        Returns the convergence of the lensing object, which is computed from the 2D deflection angle map via the
        Hessian using the expression (see equation 56 https://inspirehep.net/literature/419263):

        `convergence = 0.5 * (hessian_{0,0} + hessian_{1,1}) = 0.5 * (hessian_xx + hessian_yy)`

        By going via the Hessian, the convergence can be calculated at any (y,x) coordinate therefore using either a
        2D uniform or irregular grid.

        This calculation of the convergence is independent of analytic calculations defined within `MassProfile` objects
        and can therefore be used as a cross-check.

        Parameters
        ----------
        grid
            The 2D grid of (y,x) arc-second coordinates the deflection angles and Hessian are computed on.
        buffer
            The spacing in the y and x directions around each grid coordinate where deflection angles are computed and
            used to estimate the derivative.
        """
        hessian_yy, hessian_xy, hessian_yx, hessian_xx = self.hessian_from(
            grid=grid, buffer=buffer
        )

        return aa.ArrayIrregular(values=0.5 * (hessian_yy + hessian_xx))

    def shear_yx_2d_via_hessian_from(
        self, grid, buffer: float = 0.01
    ) -> ShearYX2DIrregular:
        """
        Returns the 2D (y,x) shear vectors of the lensing object, which are computed from the 2D deflection angle map
        via the Hessian using the expressions (see equation 57 https://inspirehep.net/literature/419263):

        `shear_y = hessian_{1,0} =  hessian_{0,1} = hessian_yx = hessian_xy`
        `shear_x = 0.5 * (hessian_{0,0} - hessian_{1,1}) = 0.5 * (hessian_xx - hessian_yy)`

        By going via the Hessian, the shear vectors can be calculated at any (y,x) coordinate, therefore using either a
        2D uniform or irregular grid.

        This calculation of the shear vectors is independent of analytic calculations defined within `MassProfile`
        objects and can therefore be used as a cross-check.

        The result is returned as a `ShearYX2D` dats structure, which has shape [total_shear_vectors, 2], where
        entries for [:,0] are the gamma_2 values and entries for [:,1] are the gamma_1 values.

        Note therefore that this convention means the FIRST entries in the array are the gamma_2 values and the SECOND
        entries are the gamma_1 values.

        Parameters
        ----------
        grids
            The 2D grid of (y,x) arc-second coordinates the deflection angles and Hessian are computed on.
        buffer
            The spacing in the y and x directions around each grid coordinate where deflection angles are computed and
            used to estimate the derivative.
        """

        hessian_yy, hessian_xy, hessian_yx, hessian_xx = self.hessian_from(
            grid=grid, buffer=buffer
        )

        gamma_1 = 0.5 * (hessian_xx - hessian_yy)
        gamma_2 = hessian_xy

        shear_yx_2d = jnp.zeros(shape=(grid.shape_slim, 2))

        shear_yx_2d[:, 0] = gamma_2
        shear_yx_2d[:, 1] = gamma_1

        return ShearYX2DIrregular(values=shear_yx_2d, grid=grid)

    def magnification_2d_via_hessian_from(
        self, grid, buffer: float = 0.01, deflections_func=None
    ) -> aa.ArrayIrregular:
        """
        Returns the 2D magnification map of lensing object, which is computed from the 2D deflection angle map
        via the Hessian using the expressions (see equation 60 https://inspirehep.net/literature/419263):

        `magnification = 1.0 / det(Jacobian) = 1.0 / abs((1.0 - convergence)**2.0 - shear**2.0)`
        `magnification = (1.0 - hessian_{0,0}) * (1.0 - hessian_{1, 1)) - hessian_{0,1}*hessian_{1,0}`
        `magnification = (1.0 - hessian_xx) * (1.0 - hessian_yy)) - hessian_xy*hessian_yx`

        By going via the Hessian, the magnification can be calculated at any (y,x) coordinate, therefore using either a
        2D uniform or irregular grid.

        This calculation of the magnification is independent of calculations using the Jacobian and can therefore be
        used as a cross-check.

        Parameters
        ----------
        grid
            The 2D grid of (y,x) arc-second coordinates the deflection angles and magnification map are computed on.
        """
        hessian_yy, hessian_xy, hessian_yx, hessian_xx = self.hessian_from(
            grid=grid, buffer=buffer, deflections_func=deflections_func
        )

        det_A = (1 - hessian_xx) * (1 - hessian_yy) - hessian_xy * hessian_yx

        return aa.ArrayIrregular(values=1.0 / det_A)

    def contour_list_from(self, grid, contour_array):
        grid_contour = aa.Grid2DContour(
            grid=grid,
            pixel_scales=grid.pixel_scales,
            shape_native=grid.shape_native,
            contour_array=contour_array.native,
        )

        return grid_contour.contour_list

    def tangential_critical_curve_list_from(
        self,
        grid,
    ) -> List[aa.Grid2DIrregular]:
        """
        Returns all tangential critical curves of the lensing system, which are computed as follows:

        1) Compute the tangential eigen values for every coordinate on the input grid via the Jacobian.
        2) Find contours of all values in the tangential eigen values that are zero using a marching squares algorithm.

        Due to the use of a marching squares algorithm that requires the zero values of the tangential eigen values to
        be computed, critical curves can only be calculated using the Jacobian and a uniform 2D grid.

        Parameters
        ----------
        grid
            The 2D grid of (y,x) arc-second coordinates the deflection angles and tangential eigen values are computed
            on.
        pixel_scale
            If input, the `evaluation_grid` decorator creates the 2D grid at this resolution, therefore enabling the
            critical curve to be computed more accurately using a higher resolution grid.
        """
        tangential_eigen_values = self.tangential_eigen_value_from(grid=grid)

        return self.contour_list_from(grid=grid, contour_array=tangential_eigen_values)

    def radial_critical_curve_list_from(
        self,
        grid,
    ) -> List[aa.Grid2DIrregular]:
        """
        Returns all radial critical curves of the lensing system, which are computed as follows:

        1) Compute the radial eigen values for every coordinate on the input grid via the Jacobian.
        2) Find contours of all values in the radial eigen values that are zero using a marching squares algorithm.

        Due to the use of a marching squares algorithm that requires the zero values of the radial eigen values to
        be computed, this critical curves can only be calculated using the Jacobian and a uniform 2D grid.

        Parameters
        ----------
        grid
            The 2D grid of (y,x) arc-second coordinates the deflection angles and radial eigen values are computed
            on.
        pixel_scale
            If input, the `evaluation_grid` decorator creates the 2D grid at this resolution, therefore enabling the
            critical curve to be computed more accurately using a higher resolution grid.
        """
        radial_eigen_values = self.radial_eigen_value_from(grid=grid)

        return self.contour_list_from(grid=grid, contour_array=radial_eigen_values)

    def tangential_caustic_list_from(
        self,
        grid,
    ) -> List[aa.Grid2DIrregular]:
        """
        Returns all tangential caustics of the lensing system, which are computed as follows:

        1) Compute the tangential eigen values for every coordinate on the input grid via the Jacobian.
        2) Find contours of all values in the tangential eigen values that are zero using a marching squares algorithm.
        3) Compute the lensing system's deflection angles at the (y,x) coordinates of the tangential critical curve
           contours and ray-trace it to the source-plane, therefore forming the tangential caustics.

        Due to the use of a marching squares algorithm that requires the zero values of the tangential eigen values to
        be computed, caustics can only be calculated using the Jacobian and a uniform 2D grid.

        Parameters
        ----------
        grid
            The 2D grid of (y,x) arc-second coordinates the deflection angles and tangential eigen values are computed
            on.
        pixel_scale
            If input, the `evaluation_grid` decorator creates the 2D grid at this resolution, therefore enabling the
            caustic to be computed more accurately using a higher resolution grid.
        """

        tangential_critical_curve_list = self.tangential_critical_curve_list_from(
            grid=grid
        )

        tangential_caustic_list = []

        for tangential_critical_curve in tangential_critical_curve_list:
            deflections_critical_curve = self.deflections_yx_2d_from(
                grid=tangential_critical_curve
            )

            tangential_caustic_list.append(
                tangential_critical_curve - deflections_critical_curve
            )

        return tangential_caustic_list

    def radial_caustic_list_from(
        self,
        grid,
    ) -> List[aa.Grid2DIrregular]:
        """
        Returns all radial caustics of the lensing system, which are computed as follows:

        1) Compute the radial eigen values for every coordinate on the input grid via the Jacobian.
        2) Find contours of all values in the radial eigen values that are zero using a marching squares algorithm.
        3) Compute the lensing system's deflection angles at the (y,x) coordinates of the radial critical curve
           contours and ray-trace it to the source-plane, therefore forming the radial caustics.

        Due to the use of a marching squares algorithm that requires the zero values of the radial eigen values to
        be computed, this caustics can only be calculated using the Jacobian and a uniform 2D grid.

        Parameters
        ----------
        grid
            The 2D grid of (y,x) arc-second coordinates the deflection angles and radial eigen values are computed
            on.
        pixel_scale
            If input, the `evaluation_grid` decorator creates the 2D grid at this resolution, therefore enabling the
            caustic to be computed more accurately using a higher resolution grid.
        """

        radial_critical_curve_list = self.radial_critical_curve_list_from(grid=grid)

        radial_caustic_list = []

        for radial_critical_curve in radial_critical_curve_list:
            deflections_critical_curve = self.deflections_yx_2d_from(
                grid=radial_critical_curve
            )

            radial_caustic_list.append(
                radial_critical_curve - deflections_critical_curve
            )

        return radial_caustic_list

    def radial_critical_curve_area_list_from(self, grid) -> List[float]:
        """
        Returns the surface area within each radial critical curve as a list, the calculation of which is described in
        the function `radial_critical_curve_list_from()`.

        The area is computed via a line integral.

        Due to the use of a marching squares algorithm to estimate the critical curve, this function can only use the
        Jacobian and a uniform 2D grid.


        Parameters
        ----------
        grid
            The 2D grid of (y,x) arc-second coordinates the deflection angles used to calculate the radial critical
            curve are computed on.
        pixel_scale
            If input, the `evaluation_grid` decorator creates the 2D grid at this resolution, therefore enabling the
            caustic to be computed more accurately using a higher resolution grid.
        """
        radial_critical_curve_list = self.radial_critical_curve_list_from(grid=grid)

        return self.area_within_curve_list_from(curve_list=radial_critical_curve_list)

    def tangential_critical_curve_area_list_from(
        self,
        grid,
    ) -> List[float]:
        """
        Returns the surface area within each tangential critical curve as a list, the calculation of which is
        described in the function `tangential_critical_curve_list_from()`.

        The area is computed via a line integral.

        Due to the use of a marching squares algorithm to estimate the critical curve, this function can only use the
        Jacobian and a uniform 2D grid.

        Parameters
        ----------
        grid
            The 2D grid of (y,x) arc-second coordinates the deflection angles used to calculate the tangential critical
            curve are computed on.
        pixel_scale
            If input, the `evaluation_grid` decorator creates the 2D grid at this resolution, therefore enabling the
            caustic to be computed more accurately using a higher resolution grid.
        """
        tangential_critical_curve_list = self.tangential_critical_curve_list_from(
            grid=grid
        )

        return self.area_within_curve_list_from(
            curve_list=tangential_critical_curve_list
        )

    def area_within_curve_list_from(
        self, curve_list: List[aa.Grid2DIrregular]
    ) -> List[float]:
        area_within_each_curve_list = []

        for curve in curve_list:
            x, y = curve[:, 0], curve[:, 1]
            area = jnp.abs(0.5 * jnp.sum(y[:-1] * jnp.diff(x) - x[:-1] * jnp.diff(y)))
            area_within_each_curve_list.append(area)

        return area_within_each_curve_list

    def einstein_radius_list_from(
        self,
        grid,
    ):
        """
        Returns a list of the Einstein radii corresponding to the area within each tangential critical curve.

        Each Einstein radius is defined as the radius of the circle which contains the same area as the area within
        each tangential critical curve.

        This definition is sometimes referred to as the "effective Einstein radius" in the literature and is commonly
        adopted in studies, for example the SLACS series of papers.

        The calculation of the tangential critical curves and their areas is described in the functions
         `tangential_critical_curve_list_from()` and `tangential_critical_curve_area_list_from()`.

        Due to the use of a marching squares algorithm to estimate the critical curve, this function can only use the
        Jacobian and a uniform 2D grid.

        Parameters
        ----------
        grid
            The 2D grid of (y,x) arc-second coordinates the deflection angles used to calculate the tangential critical
            curve are computed on.
        pixel_scale
            If input, the `evaluation_grid` decorator creates the 2D grid at this resolution, therefore enabling the
            caustic to be computed more accurately using a higher resolution grid.
        """
        try:
            area_list = self.tangential_critical_curve_area_list_from(grid=grid)
            return [jnp.sqrt(area / jnp.pi) for area in area_list]
        except TypeError:
            raise TypeError("The grid input was unable to estimate the Einstein Radius")

    def einstein_radius_from(
        self,
        grid,
    ):
        """
        Returns the Einstein radius corresponding to the area within the tangential critical curve.

        The Einstein radius is defined as the radius of the circle which contains the same area as the area within
        the tangential critical curve.

        This definition is sometimes referred to as the "effective Einstein radius" in the literature and is commonly
        adopted in studies, for example the SLACS series of papers.

        If there are multiple tangential critical curves (e.g. because the mass distribution is complex) this function
        raises an error, and the function `einstein_radius_list_from()` should be used instead.

        The calculation of the tangential critical curves and their areas is described in the functions
         `tangential_critical_curve_list_from()` and `tangential_critical_curve_area_list_from()`.

        Due to the use of a marching squares algorithm to estimate the critical curve, this function can only use the
        Jacobian and a uniform 2D grid.

        Parameters
        ----------
        grid
            The 2D grid of (y,x) arc-second coordinates the deflection angles used to calculate the tangential
            critical curve are computed on.
        pixel_scale
            If input, the `evaluation_grid` decorator creates the 2D grid at this resolution, therefore enabling the
            caustic to be computed more accurately using a higher resolution grid.
        """

        einstein_radii_list = self.einstein_radius_list_from(grid=grid)

        if len(einstein_radii_list) > 1:
            logger.info(
                """
                There are multiple tangential critical curves, and the computed Einstein radius is the sum of 
                all of them. Check the `einstein_radius_list_from` function for the individual Einstein. 
            """
            )

        return sum(einstein_radii_list)

    def einstein_mass_angular_list_from(
        self,
        grid,
    ) -> List[float]:
        """
        Returns a list of the angular Einstein massses corresponding to the area within each tangential critical curve.

        The angular Einstein mass is defined as: `einstein_mass = pi * einstein_radius ** 2.0` where the Einstein
        radius is the radius of the circle which contains the same area as the area within the tangential critical
        curve.

        The Einstein mass is returned in units of arcsecond**2.0 and requires division by the lensing critical surface
        density \sigma_cr to be converted to physical units like solar masses (see `autogalaxy.util.cosmology_util`).

        This definition of Eisntein radius (and therefore mass) is sometimes referred to as the "effective Einstein
        radius" in the literature and is commonly adopted in studies, for example the SLACS series of papers.

        The calculation of the einstein radius is described in the function `einstein_radius_from()`.

        Due to the use of a marching squares algorithm to estimate the critical curve, this function can only use the
        Jacobian and a uniform 2D grid.

        Parameters
        ----------
        grid
            The 2D grid of (y,x) arc-second coordinates the deflection angles used to calculate the tangential critical
            curve are computed on.
        pixel_scale
            If input, the `evaluation_grid` decorator creates the 2D grid at this resolution, therefore enabling the
            caustic to be computed more accurately using a higher resolution grid.
        """
        einstein_radius_list = self.einstein_radius_list_from(grid=grid)
        return [jnp.pi * einstein_radius**2 for einstein_radius in einstein_radius_list]

    def einstein_mass_angular_from(
        self,
        grid,
    ) -> float:
        """
        Returns the Einstein radius corresponding to the area within the tangential critical curve.

        The angular Einstein mass is defined as: `einstein_mass = pi * einstein_radius ** 2.0` where the Einstein
        radius is the radius of the circle which contains the same area as the area within the tangential critical
        curve.

        The Einstein mass is returned in units of arcsecond**2.0 and requires division by the lensing critical surface
        density \sigma_cr to be converted to physical units like solar masses (see `autogalaxy.util.cosmology_util`).

        This definition of Eisntein radius (and therefore mass) is sometimes referred to as the "effective Einstein
        radius" in the literature and is commonly adopted in studies, for example the SLACS series of papers.

        The calculation of the einstein radius is described in the function `einstein_radius_from()`.

        Due to the use of a marching squares algorithm to estimate the critical curve, this function can only use the
        Jacobian and a uniform 2D grid.

        Parameters
        ----------
        grid
            The 2D grid of (y,x) arc-second coordinates the deflection angles used to calculate the tangential critical
            curve are computed on.
        pixel_scale
            If input, the `evaluation_grid` decorator creates the 2D grid at this resolution, therefore enabling the
            caustic to be computed more accurately using a higher resolution grid.
        """
        einstein_mass_angular_list = self.einstein_mass_angular_list_from(grid=grid)

        if len(einstein_mass_angular_list) > 1:
            logger.info(
                """
                There are multiple tangential critical curves, and the computed Einstein mass is the sum of 
                all of them. Check the `einstein_mass_list_from` function for the individual Einstein. 
            """
            )

        return einstein_mass_angular_list[0]

    def jacobian_stack(self, y, x, pixel_scales):
        return jnp.stack(
            jax.jacfwd(self.deflections_yx_scalar, argnums=(0, 1))(y, x, pixel_scales)
        )

    def jacobian_stack_vector(self, y, x, pixel_scales):
        return jnp.vectorize(
            jax.tree_util.Partial(self.jacobian_stack, pixel_scales=pixel_scales),
            signature="(),()->(i,i)",
        )(y, x)

    def convergence_mag_shear_yx(self, y, x):
        J = self.jacobian_stack_vector(y, x, 0.05)
        K = 0.5 * (J[..., 0, 0] + J[..., 1, 1])
        mag_shear = 0.5 * jnp.sqrt(
            (J[..., 0, 1] + J[..., 1, 0]) ** 2 + (J[..., 0, 0] - J[..., 1, 1]) ** 2
        )
        return K, mag_shear

    @partial(jit, static_argnums=(0,))
    def tangential_eigen_value_yx(self, y, x):
        K, mag_shear = self.convergence_mag_shear_yx(y, x)
        return 1 - K - mag_shear

    @partial(jit, static_argnums=(0, 3))
    def tangential_eigen_value_rt(self, r, theta, centre=(0.0, 0.0)):
        y = r * jnp.sin(theta) + centre[0]
        x = r * jnp.cos(theta) + centre[1]
        return self.tangential_eigen_value_yx(y, x)

    @partial(jit, static_argnums=(0, 3))
    def grad_r_tangential_eigen_value(self, r, theta, centre=(0.0, 0.0)):
        # ignore `self` with the `argnums` below
        tangential_eigen_part = partial(self.tangential_eigen_value_rt, centre=centre)
        return jnp.vectorize(
            jax.jacfwd(tangential_eigen_part, argnums=(0,)), signature="(),()->()"
        )(r, theta)[0]

    @partial(jit, static_argnums=(0,))
    def radial_eigen_value_yx(self, y, x):
        K, mag_shear = self.convergence_mag_shear_yx(y, x)
        return 1 - K + mag_shear

    @partial(jit, static_argnums=(0, 3))
    def radial_eigen_value_rt(self, r, theta, centre=(0.0, 0.0)):
        y = r * jnp.sin(theta) + centre[0]
        x = r * jnp.cos(theta) + centre[1]
        return self.radial_eigen_value_yx(y, x)

    @partial(jit, static_argnums=(0, 3))
    def grad_r_radial_eigen_value(self, r, theta, centre=(0.0, 0.0)):
        # ignore `self` with the `argnums` below
        radial_eigen_part = partial(self.radial_eigen_value_rt, centre=centre)
        return jnp.vectorize(
            jax.jacfwd(radial_eigen_part, argnums=(0,)), signature="(),()->()"
        )(r, theta)[0]

    def tangential_critical_curve_jax(
        self,
        init_r=0.1,
        init_centre=(0.0, 0.0),
        n_points=300,
        n_steps=20,
        threshold=1e-5,
    ):
        """
        Returns all tangential critical curves of the lensing system, which are computed as follows:

        1) Create a set of `n_points` initial points in a circle of radius `init_r` and centred on `init_centre`
        2) Apply `n_steps` of Newton's method to these points in the "radial" direction only (i.e. keeping angle fixed).
        Jax's auto differentiation is used to find the radial derivatives of the tangential eigen value function for
        this step.
        3) Filter the results and only keep point that have their tangential eigen value `threshold` of 0

        No underlying grid is needed for the method, but the quality of the results are dependent on the initial
        circle of points.

        Parameters
        ----------
        init_r : float
            Radius of the circle of initial guess points
        init_centre : tuple
            centre of the circle of initial guess points as `(y, x)`
        n_points : Int
            Number of initial guess points to create (evenly spaced in angle around `init_centre`)
        n_steps : Int
            Number of iterations of Newton's method to apply
        threshold : float
            Only keep points whose tangential eigen value is within this value of zero (inclusive)
        """
        r = jnp.ones(n_points) * init_r
        theta = jnp.linspace(0, 2 * jnp.pi, n_points + 1)[:-1]
        new_yx = step_r(
            r,
            theta,
            jax.tree_util.Partial(self.tangential_eigen_value_rt, centre=init_centre),
            jax.tree_util.Partial(
                self.grad_r_tangential_eigen_value, centre=init_centre
            ),
            n_steps,
        )
        new_yx = new_yx + jnp.array(init_centre)
        # filter out nan values
        fdx = jnp.isfinite(new_yx).all(axis=1)
        new_yx = new_yx[fdx]
        # filter out failed points
        value = jnp.abs(self.tangential_eigen_value_yx(new_yx[:, 0], new_yx[:, 1]))
        gdx = value <= threshold
        return aa.structures.grids.irregular_2d.Grid2DIrregular(values=new_yx[gdx])

    def radial_critical_curve_jax(
        self,
        init_r=0.01,
        init_centre=(0.0, 0.0),
        n_points=300,
        n_steps=20,
        threshold=1e-5,
    ):
        """
        Returns all radial critical curves of the lensing system, which are computed as follows:

        1) Create a set of `n_points` initial points in a circle of radius `init_r` and centred on `init_centre`
        2) Apply `n_steps` of Newton's method to these points in the "radial" direction only (i.e. keeping angle fixed).
        Jax's auto differentiation is used to find the radial derivatives of the radial eigen value function for
        this step.
        3) Filter the results and only keep point that have their radial eigen value `threshold` of 0

        No underlying grid is needed for the method, but the quality of the results are dependent on the initial
        circle of points.

        Parameters
        ----------
        init_r : float
            Radius of the circle of initial guess points
        init_centre : tuple
            centre of the circle of initial guess points as `(y, x)`
        n_points : Int
            Number of initial guess points to create (evenly spaced in angle around `init_centre`)
        n_steps : Int
            Number of iterations of Newton's method to apply
        threshold : float
            Only keep points whose radial eigen value is within this value of zero (inclusive)
        """
        r = jnp.ones(n_points) * init_r
        theta = jnp.linspace(0, 2 * jnp.pi, n_points + 1)[:-1]
        new_yx = step_r(
            r,
            theta,
            jax.tree_util.Partial(self.radial_eigen_value_rt, centre=init_centre),
            jax.tree_util.Partial(self.grad_r_radial_eigen_value, centre=init_centre),
            n_steps,
        )
        new_yx = new_yx + jnp.array(init_centre)
        # filter out nan values
        fdx = jnp.isfinite(new_yx).all(axis=1)
        new_yx = new_yx[fdx]
        # filter out failed points
        value = jnp.abs(self.radial_eigen_value_yx(new_yx[:, 0], new_yx[:, 1]))
        gdx = value <= threshold
        return aa.structures.grids.irregular_2d.Grid2DIrregular(values=new_yx[gdx])

    def jacobian_from(self, grid):
        """
        Returns the Jacobian of the lensing object, which is computed by taking the gradient of the 2D deflection
        angle map in four direction (positive y, negative y, positive x, negative x).

        By using the `np.gradient` method the Jacobian can therefore only be computed using uniform 2D grids of (y,x)
        coordinates, and does not support irregular grids. For this reason, calculations by default use the Hessian,
        which is slower to compute because more deflection angle calculations are necessary but more flexible in
        general.

        The Jacobian is returned as a list of lists, which reflect its structure as a 2x2 matrix.

        Parameters
        ----------
        grid
            The 2D grid of (y,x) arc-second coordinates the deflection angles and Jacobian are computed on.
        """
        A = self.jacobian_stack_vector(
            grid.array[:, 0], grid.array[:, 1], grid.pixel_scales
        )
        a = jnp.eye(2).reshape(1, 2, 2) - A
        return [
            [
                aa.Array2D(values=a[..., 1, 1], mask=grid.mask),
                aa.Array2D(values=a[..., 1, 0], mask=grid.mask),
            ],
            [
                aa.Array2D(values=a[..., 0, 1], mask=grid.mask),
                aa.Array2D(values=a[..., 0, 0], mask=grid.mask),
            ],
        ]

        # transpose the result
        # use `moveaxis` as grid might not be nx2
        # return jnp.moveaxis(jnp.moveaxis(a, -1, 0), -1, 0)

    @precompute_jacobian
    def convergence_2d_via_jacobian_from(self, grid, jacobian=None) -> aa.Array2D:
        """
        Returns the convergence of the lensing object, which is computed from the 2D deflection angle map via the
        Jacobian using the expression (see equation 58 https://inspirehep.net/literature/419263):

        `convergence = 1.0 - 0.5 * (jacobian_{0,0} + jacobian_{1,1}) = 0.5 * (jacobian_xx + jacobian_yy)`

        By going via the Jacobian, the convergence must be calculated using 2D uniform grid.

        This calculation of the convergence is independent of analytic calculations defined within `MassProfile`
        objects and the calculation via the Hessian. It can therefore be used as a cross-check.

        Parameters
        ----------
        grid
            The 2D grid of (y,x) arc-second coordinates the deflection angles and Jacobian are computed on.
        jacobian
            A precomputed lensing jacobian, which is passed throughout the `CalcLens` functions for efficiency.
        """
        convergence = 1 - 0.5 * (jacobian[0][0] + jacobian[1][1])

        return aa.Array2D(values=convergence, mask=grid.mask)

    @precompute_jacobian
    def shear_yx_2d_via_jacobian_from(
        self, grid, jacobian=None
    ) -> Union[ShearYX2D, ShearYX2DIrregular]:
        """
        Returns the 2D (y,x) shear vectors of the lensing object, which are computed from the 2D deflection angle map
        via the Jacobian using the expression (see equation 58 https://inspirehep.net/literature/419263):

        `shear_y = -0.5 * (jacobian_{0,1} + jacobian_{1,0} = -0.5 * (jacobian_yx + jacobian_xy)`
        `shear_x = 0.5 * (jacobian_{1,1} + jacobian_{0,0} = 0.5 * (jacobian_yy + jacobian_xx)`

        By going via the Jacobian, the convergence must be calculated using 2D uniform grid.

        This calculation of the shear vectors is independent of analytic calculations defined within `MassProfile`
        objects and the calculation via the Hessian. It can therefore be used as a cross-check.

        Parameters
        ----------
        grid
            The 2D grid of (y,x) arc-second coordinates the deflection angles and Jacobian are computed on.
        jacobian
            A precomputed lensing jacobian, which is passed throughout the `CalcLens` functions for efficiency.
        """
        shear_y = -0.5 * (jacobian[0][1] + jacobian[1][0]).array
        shear_x = 0.5 * (jacobian[1][1] - jacobian[0][0]).array
        shear_yx_2d = jnp.stack([shear_y, shear_x]).T

        if isinstance(grid, aa.Grid2DIrregular):
            return ShearYX2DIrregular(values=shear_yx_2d, grid=grid)
        return ShearYX2D(values=shear_yx_2d, grid=grid, mask=grid.mask)
<|MERGE_RESOLUTION|>--- conflicted
+++ resolved
@@ -1,1030 +1,1027 @@
-import jax
-from jax import jit
-import jax.numpy as jnp
-from functools import wraps, partial
-import logging
-from typing import List, Tuple, Union
-
-
-import autoarray as aa
-
-from autogalaxy.util.shear_field import ShearYX2D
-from autogalaxy.util.shear_field import ShearYX2DIrregular
-
-logger = logging.getLogger(__name__)
-
-
-def grid_scaled_2d_for_marching_squares_from(
-    grid_pixels_2d: aa.Grid2D,
-    shape_native: Tuple[int, int],
-    mask: aa.Mask2D,
-) -> aa.Grid2DIrregular:
-    pixel_scales = mask.pixel_scales
-    origin = mask.origin
-
-    grid_scaled_1d = aa.util.geometry.grid_scaled_2d_slim_from(
-        grid_pixels_2d_slim=grid_pixels_2d,
-        shape_native=shape_native,
-        pixel_scales=pixel_scales,
-        origin=origin,
-    )
-
-    grid_scaled_1d[:, 0] -= pixel_scales[0] / 2.0
-    grid_scaled_1d[:, 1] += pixel_scales[1] / 2.0
-
-    return aa.Grid2DIrregular(values=grid_scaled_1d)
-
-
-def precompute_jacobian(func):
-    @wraps(func)
-    def wrapper(lensing_obj, grid, jacobian=None):
-        if jacobian is None:
-            jacobian = lensing_obj.jacobian_from(grid=grid)
-
-        return func(lensing_obj, grid, jacobian)
-
-    return wrapper
-
-
-def one_step(r, _, theta, fun, fun_dr):
-    r = jnp.abs(r - fun(r, theta) / fun_dr(r, theta))
-    return r, None
-
-
-@partial(jit, static_argnums=(4,))
-def step_r(r, theta, fun, fun_dr, N=20):
-    one_step_partial = jax.tree_util.Partial(
-        one_step, theta=theta, fun=fun, fun_dr=fun_dr
-    )
-    new_r = jax.lax.scan(one_step_partial, r, xs=jnp.arange(N))[0]
-    return jnp.stack([new_r * jnp.sin(theta), new_r * jnp.cos(theta)]).T
-
-
-class OperateDeflections:
-    """
-    Packages methods which manipulate the 2D deflection angle map returned from the `deflections_yx_2d_from` function
-    of a mass object (e.g. a `MassProfile`, `Galaxy`).
-
-    The majority of methods are those which from the 2D deflection angle map compute lensing quantities like a 2D
-    shear field, magnification map or the Einstein Radius.
-
-    The methods in `CalcLens` are passed to the mass object to provide a concise API.
-
-    Parameters
-    ----------
-    deflections_yx_2d_from
-        The function which returns the mass object's 2D deflection angles.
-    """
-
-    def deflections_yx_2d_from(self, grid: aa.type.Grid2DLike, **kwargs):
-        raise NotImplementedError
-
-    def deflections_yx_scalar(self, y, x, pixel_scales):
-
-        # A version of the deflection function that takes in two scalars
-        # and outputs a 2D vector.  Needed for JAX auto differentiation.
-
-        mask = aa.Mask2D.all_false(
-            shape_native=(1, 1),
-            pixel_scales=pixel_scales,
-        )
-
-        g = aa.Grid2D(
-            values=jnp.stack((y.reshape(1), x.reshape(1)), axis=-1), mask=mask
-        )
-
-        return self.deflections_yx_2d_from(g).squeeze()
-
-    def __eq__(self, other):
-        return self.__dict__ == other.__dict__ and self.__class__ is other.__class__
-
-    def time_delay_geometry_term_from(self, grid) -> aa.Array2D:
-        """
-            Returns the geometric time delay term of the Fermat potential for a given grid of image-plane positions.
-
-            This term is given by:
-
-        .. math::
-                \[\tau_{\text{geom}}(\boldsymbol{\theta}) = \frac{1}{2} |\boldsymbol{\theta} - \boldsymbol{\beta}|^2\]
-
-            where:
-            - \( \boldsymbol{\theta} \) is the image-plane coordinate,
-            - \( \boldsymbol{\beta} = \boldsymbol{\theta} - \boldsymbol{\alpha}(\boldsymbol{\theta}) \) is the source-plane coordinate,
-            - \( \boldsymbol{\alpha} \) is the deflection angle at each image-plane coordinate.
-
-            Parameters
-            ----------
-            grid
-                The 2D grid of (y,x) arc-second coordinates the deflection angles and time delay geometric term are computed
-                on.
-
-            Returns
-            -------
-            The geometric time delay term at each grid position.
-        """
-        deflections = self.deflections_yx_2d_from(grid=grid)
-
-        src_y = grid[:, 0] - deflections[:, 0]
-        src_x = grid[:, 1] - deflections[:, 1]
-
-        delay = 0.5 * ((grid[:, 0] - src_y) ** 2 + (grid[:, 1] - src_x) ** 2)
-
-        if isinstance(grid, aa.Grid2DIrregular):
-            return aa.ArrayIrregular(values=delay)
-        return aa.Array2D(values=delay, mask=grid.mask)
-
-    def fermat_potential_from(self, grid) -> aa.Array2D:
-        """
-        Returns the Fermat potential for a given grid of image-plane positions.
-
-        This is the sum of the geometric time delay term and the gravitational (Shapiro) delay term (i.e. the lensing
-        potential), and is given by:
-
-        .. math::
-            \[\phi(\boldsymbol{\theta}) = \frac{1}{2} |\boldsymbol{\theta} - \boldsymbol{\beta}|^2 - \psi(\boldsymbol{\theta})\]
-
-        where:
-        - \( \boldsymbol{\theta} \) is the image-plane coordinate,
-        - \( \boldsymbol{\beta} = \boldsymbol{\theta} - \boldsymbol{\alpha}(\boldsymbol{\theta}) \) is the source-plane coordinate,
-        - \( \psi(\boldsymbol{\theta}) \) is the lensing potential,
-        - \( \phi(\boldsymbol{\theta}) \) is the Fermat potential.
-
-        Parameters
-        ----------
-        grid
-            The 2D grid of (y,x) arc-second coordinates the Fermat potential is computed on.
-
-        Returns
-        -------
-        The Fermat potential at each grid position.
-        """
-        time_delay_geometry_term = self.time_delay_geometry_term_from(grid=grid)
-        potential = self.potential_2d_from(grid=grid)
-
-        fermat_potential = time_delay_geometry_term - potential
-
-        if isinstance(grid, aa.Grid2DIrregular):
-            return aa.ArrayIrregular(values=fermat_potential)
-        return aa.Array2D(values=fermat_potential, mask=grid.mask)
-
-<<<<<<< HEAD
-=======
-    def time_delays_from(self, grid) -> aa.Array2D:
-        """
-        Returns the 2D time delay map of lensing object, which is computed as the deflection angles in the y and x
-        directions multiplied by the y and x coordinates of the grid.
-
-        Parameters
-        ----------
-        grid
-            The 2D grid of (y,x) arc-second coordinates the deflection angles and time delay are computed on.
-        """
-        deflections_yx = self.deflections_yx_2d_from(grid=grid)
-
-        return aa.Array2D(
-            values=deflections_yx[:, 0] * grid[:, 0]
-            + deflections_yx[:, 1] * grid[:, 1],
-            mask=grid.mask,
-        )
-
-    def __hash__(self):
-        return hash(repr(self))
-
->>>>>>> 1196f70c
-    @precompute_jacobian
-    def tangential_eigen_value_from(self, grid, jacobian=None) -> aa.Array2D:
-        """
-        Returns the tangential eigen values of lensing jacobian, which are given by the expression:
-
-        `tangential_eigen_value = 1 - convergence - shear`
-
-        Parameters
-        ----------
-        grid
-            The 2D grid of (y,x) arc-second coordinates the deflection angles and tangential eigen values are computed
-            on.
-        jacobian
-            A precomputed lensing jacobian, which is passed throughout the `CalcLens` functions for efficiency.
-        """
-        convergence = self.convergence_2d_via_jacobian_from(
-            grid=grid, jacobian=jacobian
-        )
-
-        shear_yx = self.shear_yx_2d_via_jacobian_from(grid=grid, jacobian=jacobian)
-
-        return aa.Array2D(values=1 - convergence - shear_yx.magnitudes, mask=grid.mask)
-
-    @precompute_jacobian
-    def radial_eigen_value_from(self, grid, jacobian=None) -> aa.Array2D:
-        """
-        Returns the radial eigen values of lensing jacobian, which are given by the expression:
-
-        radial_eigen_value = 1 - convergence + shear
-
-        Parameters
-        ----------
-        grid
-            The 2D grid of (y,x) arc-second coordinates the deflection angles and radial eigen values are computed on.
-        jacobian
-            A precomputed lensing jacobian, which is passed throughout the `CalcLens` functions for efficiency.
-        """
-        convergence = self.convergence_2d_via_jacobian_from(
-            grid=grid, jacobian=jacobian
-        )
-
-        shear = self.shear_yx_2d_via_jacobian_from(grid=grid, jacobian=jacobian)
-
-        return aa.Array2D(values=1 - convergence + shear.magnitudes, mask=grid.mask)
-
-    def magnification_2d_from(self, grid) -> aa.Array2D:
-        """
-        Returns the 2D magnification map of lensing object, which is computed as the inverse of the determinant of the
-        jacobian.
-
-        Parameters
-        ----------
-        grid
-            The 2D grid of (y,x) arc-second coordinates the deflection angles and magnification map are computed on.
-        """
-        jacobian = self.jacobian_from(grid=grid)
-
-        det_jacobian = jacobian[0][0] * jacobian[1][1] - jacobian[0][1] * jacobian[1][0]
-
-        return aa.Array2D(values=1 / det_jacobian, mask=grid.mask)
-
-    def hessian_from(self, grid, buffer: float = 0.01, deflections_func=None) -> Tuple:
-        """
-        Returns the Hessian of the lensing object, where the Hessian is the second partial derivatives of the
-        potential (see equation 55 https://inspirehep.net/literature/419263):
-
-        `hessian_{i,j} = d^2 / dtheta_i dtheta_j`
-
-        The Hessian is computed by evaluating the 2D deflection angles around every (y,x) coordinate on the input 2D
-        grid map in four directions (positive y, negative y, positive x, negative x), exploiting how the deflection
-        angles are the derivative of the potential.
-
-        By using evaluating the deflection angles around each grid coordinate, the Hessian can therefore be computed
-        using uniform or irregular 2D grids of (y,x). This can be slower, because x4 more deflection angle calculations
-        are required, however it is more flexible in and therefore used throughout **PyAutoLens** by default.
-
-        The Hessian is returned as a 4 entry tuple, which reflect its structure as a 2x2 matrix.
-
-        Parameters
-        ----------
-        grid
-            The 2D grid of (y,x) arc-second coordinates the deflection angles and Hessian are computed on.
-        buffer
-            The spacing in the y and x directions around each grid coordinate where deflection angles are computed and
-            used to estimate the derivative.
-        """
-        if deflections_func is None:
-            deflections_func = self.deflections_yx_2d_from
-
-        grid_shift_y_up = aa.Grid2DIrregular(
-            values=jnp.stack([grid[:, 0] + buffer, grid[:, 1]], axis=1)
-        )
-
-        grid_shift_y_down = aa.Grid2DIrregular(
-            values=jnp.stack([grid[:, 0] - buffer, grid[:, 1]], axis=1)
-        )
-
-        grid_shift_x_left = aa.Grid2DIrregular(
-            values=jnp.stack([grid[:, 0], grid[:, 1] - buffer], axis=1)
-        )
-
-        grid_shift_x_right = aa.Grid2DIrregular(
-            values=jnp.stack([grid[:, 0], grid[:, 1] + buffer], axis=1)
-        )
-
-        deflections_up = deflections_func(grid=grid_shift_y_up)
-        deflections_down = deflections_func(grid=grid_shift_y_down)
-        deflections_left = deflections_func(grid=grid_shift_x_left)
-        deflections_right = deflections_func(grid=grid_shift_x_right)
-
-        hessian_yy = 0.5 * (deflections_up[:, 0] - deflections_down[:, 0]) / buffer
-        hessian_xy = 0.5 * (deflections_up[:, 1] - deflections_down[:, 1]) / buffer
-        hessian_yx = 0.5 * (deflections_right[:, 0] - deflections_left[:, 0]) / buffer
-        hessian_xx = 0.5 * (deflections_right[:, 1] - deflections_left[:, 1]) / buffer
-
-        return hessian_yy, hessian_xy, hessian_yx, hessian_xx
-
-    def convergence_2d_via_hessian_from(
-        self, grid, buffer: float = 0.01
-    ) -> aa.ArrayIrregular:
-        """
-        Returns the convergence of the lensing object, which is computed from the 2D deflection angle map via the
-        Hessian using the expression (see equation 56 https://inspirehep.net/literature/419263):
-
-        `convergence = 0.5 * (hessian_{0,0} + hessian_{1,1}) = 0.5 * (hessian_xx + hessian_yy)`
-
-        By going via the Hessian, the convergence can be calculated at any (y,x) coordinate therefore using either a
-        2D uniform or irregular grid.
-
-        This calculation of the convergence is independent of analytic calculations defined within `MassProfile` objects
-        and can therefore be used as a cross-check.
-
-        Parameters
-        ----------
-        grid
-            The 2D grid of (y,x) arc-second coordinates the deflection angles and Hessian are computed on.
-        buffer
-            The spacing in the y and x directions around each grid coordinate where deflection angles are computed and
-            used to estimate the derivative.
-        """
-        hessian_yy, hessian_xy, hessian_yx, hessian_xx = self.hessian_from(
-            grid=grid, buffer=buffer
-        )
-
-        return aa.ArrayIrregular(values=0.5 * (hessian_yy + hessian_xx))
-
-    def shear_yx_2d_via_hessian_from(
-        self, grid, buffer: float = 0.01
-    ) -> ShearYX2DIrregular:
-        """
-        Returns the 2D (y,x) shear vectors of the lensing object, which are computed from the 2D deflection angle map
-        via the Hessian using the expressions (see equation 57 https://inspirehep.net/literature/419263):
-
-        `shear_y = hessian_{1,0} =  hessian_{0,1} = hessian_yx = hessian_xy`
-        `shear_x = 0.5 * (hessian_{0,0} - hessian_{1,1}) = 0.5 * (hessian_xx - hessian_yy)`
-
-        By going via the Hessian, the shear vectors can be calculated at any (y,x) coordinate, therefore using either a
-        2D uniform or irregular grid.
-
-        This calculation of the shear vectors is independent of analytic calculations defined within `MassProfile`
-        objects and can therefore be used as a cross-check.
-
-        The result is returned as a `ShearYX2D` dats structure, which has shape [total_shear_vectors, 2], where
-        entries for [:,0] are the gamma_2 values and entries for [:,1] are the gamma_1 values.
-
-        Note therefore that this convention means the FIRST entries in the array are the gamma_2 values and the SECOND
-        entries are the gamma_1 values.
-
-        Parameters
-        ----------
-        grids
-            The 2D grid of (y,x) arc-second coordinates the deflection angles and Hessian are computed on.
-        buffer
-            The spacing in the y and x directions around each grid coordinate where deflection angles are computed and
-            used to estimate the derivative.
-        """
-
-        hessian_yy, hessian_xy, hessian_yx, hessian_xx = self.hessian_from(
-            grid=grid, buffer=buffer
-        )
-
-        gamma_1 = 0.5 * (hessian_xx - hessian_yy)
-        gamma_2 = hessian_xy
-
-        shear_yx_2d = jnp.zeros(shape=(grid.shape_slim, 2))
-
-        shear_yx_2d[:, 0] = gamma_2
-        shear_yx_2d[:, 1] = gamma_1
-
-        return ShearYX2DIrregular(values=shear_yx_2d, grid=grid)
-
-    def magnification_2d_via_hessian_from(
-        self, grid, buffer: float = 0.01, deflections_func=None
-    ) -> aa.ArrayIrregular:
-        """
-        Returns the 2D magnification map of lensing object, which is computed from the 2D deflection angle map
-        via the Hessian using the expressions (see equation 60 https://inspirehep.net/literature/419263):
-
-        `magnification = 1.0 / det(Jacobian) = 1.0 / abs((1.0 - convergence)**2.0 - shear**2.0)`
-        `magnification = (1.0 - hessian_{0,0}) * (1.0 - hessian_{1, 1)) - hessian_{0,1}*hessian_{1,0}`
-        `magnification = (1.0 - hessian_xx) * (1.0 - hessian_yy)) - hessian_xy*hessian_yx`
-
-        By going via the Hessian, the magnification can be calculated at any (y,x) coordinate, therefore using either a
-        2D uniform or irregular grid.
-
-        This calculation of the magnification is independent of calculations using the Jacobian and can therefore be
-        used as a cross-check.
-
-        Parameters
-        ----------
-        grid
-            The 2D grid of (y,x) arc-second coordinates the deflection angles and magnification map are computed on.
-        """
-        hessian_yy, hessian_xy, hessian_yx, hessian_xx = self.hessian_from(
-            grid=grid, buffer=buffer, deflections_func=deflections_func
-        )
-
-        det_A = (1 - hessian_xx) * (1 - hessian_yy) - hessian_xy * hessian_yx
-
-        return aa.ArrayIrregular(values=1.0 / det_A)
-
-    def contour_list_from(self, grid, contour_array):
-        grid_contour = aa.Grid2DContour(
-            grid=grid,
-            pixel_scales=grid.pixel_scales,
-            shape_native=grid.shape_native,
-            contour_array=contour_array.native,
-        )
-
-        return grid_contour.contour_list
-
-    def tangential_critical_curve_list_from(
-        self,
-        grid,
-    ) -> List[aa.Grid2DIrregular]:
-        """
-        Returns all tangential critical curves of the lensing system, which are computed as follows:
-
-        1) Compute the tangential eigen values for every coordinate on the input grid via the Jacobian.
-        2) Find contours of all values in the tangential eigen values that are zero using a marching squares algorithm.
-
-        Due to the use of a marching squares algorithm that requires the zero values of the tangential eigen values to
-        be computed, critical curves can only be calculated using the Jacobian and a uniform 2D grid.
-
-        Parameters
-        ----------
-        grid
-            The 2D grid of (y,x) arc-second coordinates the deflection angles and tangential eigen values are computed
-            on.
-        pixel_scale
-            If input, the `evaluation_grid` decorator creates the 2D grid at this resolution, therefore enabling the
-            critical curve to be computed more accurately using a higher resolution grid.
-        """
-        tangential_eigen_values = self.tangential_eigen_value_from(grid=grid)
-
-        return self.contour_list_from(grid=grid, contour_array=tangential_eigen_values)
-
-    def radial_critical_curve_list_from(
-        self,
-        grid,
-    ) -> List[aa.Grid2DIrregular]:
-        """
-        Returns all radial critical curves of the lensing system, which are computed as follows:
-
-        1) Compute the radial eigen values for every coordinate on the input grid via the Jacobian.
-        2) Find contours of all values in the radial eigen values that are zero using a marching squares algorithm.
-
-        Due to the use of a marching squares algorithm that requires the zero values of the radial eigen values to
-        be computed, this critical curves can only be calculated using the Jacobian and a uniform 2D grid.
-
-        Parameters
-        ----------
-        grid
-            The 2D grid of (y,x) arc-second coordinates the deflection angles and radial eigen values are computed
-            on.
-        pixel_scale
-            If input, the `evaluation_grid` decorator creates the 2D grid at this resolution, therefore enabling the
-            critical curve to be computed more accurately using a higher resolution grid.
-        """
-        radial_eigen_values = self.radial_eigen_value_from(grid=grid)
-
-        return self.contour_list_from(grid=grid, contour_array=radial_eigen_values)
-
-    def tangential_caustic_list_from(
-        self,
-        grid,
-    ) -> List[aa.Grid2DIrregular]:
-        """
-        Returns all tangential caustics of the lensing system, which are computed as follows:
-
-        1) Compute the tangential eigen values for every coordinate on the input grid via the Jacobian.
-        2) Find contours of all values in the tangential eigen values that are zero using a marching squares algorithm.
-        3) Compute the lensing system's deflection angles at the (y,x) coordinates of the tangential critical curve
-           contours and ray-trace it to the source-plane, therefore forming the tangential caustics.
-
-        Due to the use of a marching squares algorithm that requires the zero values of the tangential eigen values to
-        be computed, caustics can only be calculated using the Jacobian and a uniform 2D grid.
-
-        Parameters
-        ----------
-        grid
-            The 2D grid of (y,x) arc-second coordinates the deflection angles and tangential eigen values are computed
-            on.
-        pixel_scale
-            If input, the `evaluation_grid` decorator creates the 2D grid at this resolution, therefore enabling the
-            caustic to be computed more accurately using a higher resolution grid.
-        """
-
-        tangential_critical_curve_list = self.tangential_critical_curve_list_from(
-            grid=grid
-        )
-
-        tangential_caustic_list = []
-
-        for tangential_critical_curve in tangential_critical_curve_list:
-            deflections_critical_curve = self.deflections_yx_2d_from(
-                grid=tangential_critical_curve
-            )
-
-            tangential_caustic_list.append(
-                tangential_critical_curve - deflections_critical_curve
-            )
-
-        return tangential_caustic_list
-
-    def radial_caustic_list_from(
-        self,
-        grid,
-    ) -> List[aa.Grid2DIrregular]:
-        """
-        Returns all radial caustics of the lensing system, which are computed as follows:
-
-        1) Compute the radial eigen values for every coordinate on the input grid via the Jacobian.
-        2) Find contours of all values in the radial eigen values that are zero using a marching squares algorithm.
-        3) Compute the lensing system's deflection angles at the (y,x) coordinates of the radial critical curve
-           contours and ray-trace it to the source-plane, therefore forming the radial caustics.
-
-        Due to the use of a marching squares algorithm that requires the zero values of the radial eigen values to
-        be computed, this caustics can only be calculated using the Jacobian and a uniform 2D grid.
-
-        Parameters
-        ----------
-        grid
-            The 2D grid of (y,x) arc-second coordinates the deflection angles and radial eigen values are computed
-            on.
-        pixel_scale
-            If input, the `evaluation_grid` decorator creates the 2D grid at this resolution, therefore enabling the
-            caustic to be computed more accurately using a higher resolution grid.
-        """
-
-        radial_critical_curve_list = self.radial_critical_curve_list_from(grid=grid)
-
-        radial_caustic_list = []
-
-        for radial_critical_curve in radial_critical_curve_list:
-            deflections_critical_curve = self.deflections_yx_2d_from(
-                grid=radial_critical_curve
-            )
-
-            radial_caustic_list.append(
-                radial_critical_curve - deflections_critical_curve
-            )
-
-        return radial_caustic_list
-
-    def radial_critical_curve_area_list_from(self, grid) -> List[float]:
-        """
-        Returns the surface area within each radial critical curve as a list, the calculation of which is described in
-        the function `radial_critical_curve_list_from()`.
-
-        The area is computed via a line integral.
-
-        Due to the use of a marching squares algorithm to estimate the critical curve, this function can only use the
-        Jacobian and a uniform 2D grid.
-
-
-        Parameters
-        ----------
-        grid
-            The 2D grid of (y,x) arc-second coordinates the deflection angles used to calculate the radial critical
-            curve are computed on.
-        pixel_scale
-            If input, the `evaluation_grid` decorator creates the 2D grid at this resolution, therefore enabling the
-            caustic to be computed more accurately using a higher resolution grid.
-        """
-        radial_critical_curve_list = self.radial_critical_curve_list_from(grid=grid)
-
-        return self.area_within_curve_list_from(curve_list=radial_critical_curve_list)
-
-    def tangential_critical_curve_area_list_from(
-        self,
-        grid,
-    ) -> List[float]:
-        """
-        Returns the surface area within each tangential critical curve as a list, the calculation of which is
-        described in the function `tangential_critical_curve_list_from()`.
-
-        The area is computed via a line integral.
-
-        Due to the use of a marching squares algorithm to estimate the critical curve, this function can only use the
-        Jacobian and a uniform 2D grid.
-
-        Parameters
-        ----------
-        grid
-            The 2D grid of (y,x) arc-second coordinates the deflection angles used to calculate the tangential critical
-            curve are computed on.
-        pixel_scale
-            If input, the `evaluation_grid` decorator creates the 2D grid at this resolution, therefore enabling the
-            caustic to be computed more accurately using a higher resolution grid.
-        """
-        tangential_critical_curve_list = self.tangential_critical_curve_list_from(
-            grid=grid
-        )
-
-        return self.area_within_curve_list_from(
-            curve_list=tangential_critical_curve_list
-        )
-
-    def area_within_curve_list_from(
-        self, curve_list: List[aa.Grid2DIrregular]
-    ) -> List[float]:
-        area_within_each_curve_list = []
-
-        for curve in curve_list:
-            x, y = curve[:, 0], curve[:, 1]
-            area = jnp.abs(0.5 * jnp.sum(y[:-1] * jnp.diff(x) - x[:-1] * jnp.diff(y)))
-            area_within_each_curve_list.append(area)
-
-        return area_within_each_curve_list
-
-    def einstein_radius_list_from(
-        self,
-        grid,
-    ):
-        """
-        Returns a list of the Einstein radii corresponding to the area within each tangential critical curve.
-
-        Each Einstein radius is defined as the radius of the circle which contains the same area as the area within
-        each tangential critical curve.
-
-        This definition is sometimes referred to as the "effective Einstein radius" in the literature and is commonly
-        adopted in studies, for example the SLACS series of papers.
-
-        The calculation of the tangential critical curves and their areas is described in the functions
-         `tangential_critical_curve_list_from()` and `tangential_critical_curve_area_list_from()`.
-
-        Due to the use of a marching squares algorithm to estimate the critical curve, this function can only use the
-        Jacobian and a uniform 2D grid.
-
-        Parameters
-        ----------
-        grid
-            The 2D grid of (y,x) arc-second coordinates the deflection angles used to calculate the tangential critical
-            curve are computed on.
-        pixel_scale
-            If input, the `evaluation_grid` decorator creates the 2D grid at this resolution, therefore enabling the
-            caustic to be computed more accurately using a higher resolution grid.
-        """
-        try:
-            area_list = self.tangential_critical_curve_area_list_from(grid=grid)
-            return [jnp.sqrt(area / jnp.pi) for area in area_list]
-        except TypeError:
-            raise TypeError("The grid input was unable to estimate the Einstein Radius")
-
-    def einstein_radius_from(
-        self,
-        grid,
-    ):
-        """
-        Returns the Einstein radius corresponding to the area within the tangential critical curve.
-
-        The Einstein radius is defined as the radius of the circle which contains the same area as the area within
-        the tangential critical curve.
-
-        This definition is sometimes referred to as the "effective Einstein radius" in the literature and is commonly
-        adopted in studies, for example the SLACS series of papers.
-
-        If there are multiple tangential critical curves (e.g. because the mass distribution is complex) this function
-        raises an error, and the function `einstein_radius_list_from()` should be used instead.
-
-        The calculation of the tangential critical curves and their areas is described in the functions
-         `tangential_critical_curve_list_from()` and `tangential_critical_curve_area_list_from()`.
-
-        Due to the use of a marching squares algorithm to estimate the critical curve, this function can only use the
-        Jacobian and a uniform 2D grid.
-
-        Parameters
-        ----------
-        grid
-            The 2D grid of (y,x) arc-second coordinates the deflection angles used to calculate the tangential
-            critical curve are computed on.
-        pixel_scale
-            If input, the `evaluation_grid` decorator creates the 2D grid at this resolution, therefore enabling the
-            caustic to be computed more accurately using a higher resolution grid.
-        """
-
-        einstein_radii_list = self.einstein_radius_list_from(grid=grid)
-
-        if len(einstein_radii_list) > 1:
-            logger.info(
-                """
-                There are multiple tangential critical curves, and the computed Einstein radius is the sum of 
-                all of them. Check the `einstein_radius_list_from` function for the individual Einstein. 
-            """
-            )
-
-        return sum(einstein_radii_list)
-
-    def einstein_mass_angular_list_from(
-        self,
-        grid,
-    ) -> List[float]:
-        """
-        Returns a list of the angular Einstein massses corresponding to the area within each tangential critical curve.
-
-        The angular Einstein mass is defined as: `einstein_mass = pi * einstein_radius ** 2.0` where the Einstein
-        radius is the radius of the circle which contains the same area as the area within the tangential critical
-        curve.
-
-        The Einstein mass is returned in units of arcsecond**2.0 and requires division by the lensing critical surface
-        density \sigma_cr to be converted to physical units like solar masses (see `autogalaxy.util.cosmology_util`).
-
-        This definition of Eisntein radius (and therefore mass) is sometimes referred to as the "effective Einstein
-        radius" in the literature and is commonly adopted in studies, for example the SLACS series of papers.
-
-        The calculation of the einstein radius is described in the function `einstein_radius_from()`.
-
-        Due to the use of a marching squares algorithm to estimate the critical curve, this function can only use the
-        Jacobian and a uniform 2D grid.
-
-        Parameters
-        ----------
-        grid
-            The 2D grid of (y,x) arc-second coordinates the deflection angles used to calculate the tangential critical
-            curve are computed on.
-        pixel_scale
-            If input, the `evaluation_grid` decorator creates the 2D grid at this resolution, therefore enabling the
-            caustic to be computed more accurately using a higher resolution grid.
-        """
-        einstein_radius_list = self.einstein_radius_list_from(grid=grid)
-        return [jnp.pi * einstein_radius**2 for einstein_radius in einstein_radius_list]
-
-    def einstein_mass_angular_from(
-        self,
-        grid,
-    ) -> float:
-        """
-        Returns the Einstein radius corresponding to the area within the tangential critical curve.
-
-        The angular Einstein mass is defined as: `einstein_mass = pi * einstein_radius ** 2.0` where the Einstein
-        radius is the radius of the circle which contains the same area as the area within the tangential critical
-        curve.
-
-        The Einstein mass is returned in units of arcsecond**2.0 and requires division by the lensing critical surface
-        density \sigma_cr to be converted to physical units like solar masses (see `autogalaxy.util.cosmology_util`).
-
-        This definition of Eisntein radius (and therefore mass) is sometimes referred to as the "effective Einstein
-        radius" in the literature and is commonly adopted in studies, for example the SLACS series of papers.
-
-        The calculation of the einstein radius is described in the function `einstein_radius_from()`.
-
-        Due to the use of a marching squares algorithm to estimate the critical curve, this function can only use the
-        Jacobian and a uniform 2D grid.
-
-        Parameters
-        ----------
-        grid
-            The 2D grid of (y,x) arc-second coordinates the deflection angles used to calculate the tangential critical
-            curve are computed on.
-        pixel_scale
-            If input, the `evaluation_grid` decorator creates the 2D grid at this resolution, therefore enabling the
-            caustic to be computed more accurately using a higher resolution grid.
-        """
-        einstein_mass_angular_list = self.einstein_mass_angular_list_from(grid=grid)
-
-        if len(einstein_mass_angular_list) > 1:
-            logger.info(
-                """
-                There are multiple tangential critical curves, and the computed Einstein mass is the sum of 
-                all of them. Check the `einstein_mass_list_from` function for the individual Einstein. 
-            """
-            )
-
-        return einstein_mass_angular_list[0]
-
-    def jacobian_stack(self, y, x, pixel_scales):
-        return jnp.stack(
-            jax.jacfwd(self.deflections_yx_scalar, argnums=(0, 1))(y, x, pixel_scales)
-        )
-
-    def jacobian_stack_vector(self, y, x, pixel_scales):
-        return jnp.vectorize(
-            jax.tree_util.Partial(self.jacobian_stack, pixel_scales=pixel_scales),
-            signature="(),()->(i,i)",
-        )(y, x)
-
-    def convergence_mag_shear_yx(self, y, x):
-        J = self.jacobian_stack_vector(y, x, 0.05)
-        K = 0.5 * (J[..., 0, 0] + J[..., 1, 1])
-        mag_shear = 0.5 * jnp.sqrt(
-            (J[..., 0, 1] + J[..., 1, 0]) ** 2 + (J[..., 0, 0] - J[..., 1, 1]) ** 2
-        )
-        return K, mag_shear
-
-    @partial(jit, static_argnums=(0,))
-    def tangential_eigen_value_yx(self, y, x):
-        K, mag_shear = self.convergence_mag_shear_yx(y, x)
-        return 1 - K - mag_shear
-
-    @partial(jit, static_argnums=(0, 3))
-    def tangential_eigen_value_rt(self, r, theta, centre=(0.0, 0.0)):
-        y = r * jnp.sin(theta) + centre[0]
-        x = r * jnp.cos(theta) + centre[1]
-        return self.tangential_eigen_value_yx(y, x)
-
-    @partial(jit, static_argnums=(0, 3))
-    def grad_r_tangential_eigen_value(self, r, theta, centre=(0.0, 0.0)):
-        # ignore `self` with the `argnums` below
-        tangential_eigen_part = partial(self.tangential_eigen_value_rt, centre=centre)
-        return jnp.vectorize(
-            jax.jacfwd(tangential_eigen_part, argnums=(0,)), signature="(),()->()"
-        )(r, theta)[0]
-
-    @partial(jit, static_argnums=(0,))
-    def radial_eigen_value_yx(self, y, x):
-        K, mag_shear = self.convergence_mag_shear_yx(y, x)
-        return 1 - K + mag_shear
-
-    @partial(jit, static_argnums=(0, 3))
-    def radial_eigen_value_rt(self, r, theta, centre=(0.0, 0.0)):
-        y = r * jnp.sin(theta) + centre[0]
-        x = r * jnp.cos(theta) + centre[1]
-        return self.radial_eigen_value_yx(y, x)
-
-    @partial(jit, static_argnums=(0, 3))
-    def grad_r_radial_eigen_value(self, r, theta, centre=(0.0, 0.0)):
-        # ignore `self` with the `argnums` below
-        radial_eigen_part = partial(self.radial_eigen_value_rt, centre=centre)
-        return jnp.vectorize(
-            jax.jacfwd(radial_eigen_part, argnums=(0,)), signature="(),()->()"
-        )(r, theta)[0]
-
-    def tangential_critical_curve_jax(
-        self,
-        init_r=0.1,
-        init_centre=(0.0, 0.0),
-        n_points=300,
-        n_steps=20,
-        threshold=1e-5,
-    ):
-        """
-        Returns all tangential critical curves of the lensing system, which are computed as follows:
-
-        1) Create a set of `n_points` initial points in a circle of radius `init_r` and centred on `init_centre`
-        2) Apply `n_steps` of Newton's method to these points in the "radial" direction only (i.e. keeping angle fixed).
-        Jax's auto differentiation is used to find the radial derivatives of the tangential eigen value function for
-        this step.
-        3) Filter the results and only keep point that have their tangential eigen value `threshold` of 0
-
-        No underlying grid is needed for the method, but the quality of the results are dependent on the initial
-        circle of points.
-
-        Parameters
-        ----------
-        init_r : float
-            Radius of the circle of initial guess points
-        init_centre : tuple
-            centre of the circle of initial guess points as `(y, x)`
-        n_points : Int
-            Number of initial guess points to create (evenly spaced in angle around `init_centre`)
-        n_steps : Int
-            Number of iterations of Newton's method to apply
-        threshold : float
-            Only keep points whose tangential eigen value is within this value of zero (inclusive)
-        """
-        r = jnp.ones(n_points) * init_r
-        theta = jnp.linspace(0, 2 * jnp.pi, n_points + 1)[:-1]
-        new_yx = step_r(
-            r,
-            theta,
-            jax.tree_util.Partial(self.tangential_eigen_value_rt, centre=init_centre),
-            jax.tree_util.Partial(
-                self.grad_r_tangential_eigen_value, centre=init_centre
-            ),
-            n_steps,
-        )
-        new_yx = new_yx + jnp.array(init_centre)
-        # filter out nan values
-        fdx = jnp.isfinite(new_yx).all(axis=1)
-        new_yx = new_yx[fdx]
-        # filter out failed points
-        value = jnp.abs(self.tangential_eigen_value_yx(new_yx[:, 0], new_yx[:, 1]))
-        gdx = value <= threshold
-        return aa.structures.grids.irregular_2d.Grid2DIrregular(values=new_yx[gdx])
-
-    def radial_critical_curve_jax(
-        self,
-        init_r=0.01,
-        init_centre=(0.0, 0.0),
-        n_points=300,
-        n_steps=20,
-        threshold=1e-5,
-    ):
-        """
-        Returns all radial critical curves of the lensing system, which are computed as follows:
-
-        1) Create a set of `n_points` initial points in a circle of radius `init_r` and centred on `init_centre`
-        2) Apply `n_steps` of Newton's method to these points in the "radial" direction only (i.e. keeping angle fixed).
-        Jax's auto differentiation is used to find the radial derivatives of the radial eigen value function for
-        this step.
-        3) Filter the results and only keep point that have their radial eigen value `threshold` of 0
-
-        No underlying grid is needed for the method, but the quality of the results are dependent on the initial
-        circle of points.
-
-        Parameters
-        ----------
-        init_r : float
-            Radius of the circle of initial guess points
-        init_centre : tuple
-            centre of the circle of initial guess points as `(y, x)`
-        n_points : Int
-            Number of initial guess points to create (evenly spaced in angle around `init_centre`)
-        n_steps : Int
-            Number of iterations of Newton's method to apply
-        threshold : float
-            Only keep points whose radial eigen value is within this value of zero (inclusive)
-        """
-        r = jnp.ones(n_points) * init_r
-        theta = jnp.linspace(0, 2 * jnp.pi, n_points + 1)[:-1]
-        new_yx = step_r(
-            r,
-            theta,
-            jax.tree_util.Partial(self.radial_eigen_value_rt, centre=init_centre),
-            jax.tree_util.Partial(self.grad_r_radial_eigen_value, centre=init_centre),
-            n_steps,
-        )
-        new_yx = new_yx + jnp.array(init_centre)
-        # filter out nan values
-        fdx = jnp.isfinite(new_yx).all(axis=1)
-        new_yx = new_yx[fdx]
-        # filter out failed points
-        value = jnp.abs(self.radial_eigen_value_yx(new_yx[:, 0], new_yx[:, 1]))
-        gdx = value <= threshold
-        return aa.structures.grids.irregular_2d.Grid2DIrregular(values=new_yx[gdx])
-
-    def jacobian_from(self, grid):
-        """
-        Returns the Jacobian of the lensing object, which is computed by taking the gradient of the 2D deflection
-        angle map in four direction (positive y, negative y, positive x, negative x).
-
-        By using the `np.gradient` method the Jacobian can therefore only be computed using uniform 2D grids of (y,x)
-        coordinates, and does not support irregular grids. For this reason, calculations by default use the Hessian,
-        which is slower to compute because more deflection angle calculations are necessary but more flexible in
-        general.
-
-        The Jacobian is returned as a list of lists, which reflect its structure as a 2x2 matrix.
-
-        Parameters
-        ----------
-        grid
-            The 2D grid of (y,x) arc-second coordinates the deflection angles and Jacobian are computed on.
-        """
-        A = self.jacobian_stack_vector(
-            grid.array[:, 0], grid.array[:, 1], grid.pixel_scales
-        )
-        a = jnp.eye(2).reshape(1, 2, 2) - A
-        return [
-            [
-                aa.Array2D(values=a[..., 1, 1], mask=grid.mask),
-                aa.Array2D(values=a[..., 1, 0], mask=grid.mask),
-            ],
-            [
-                aa.Array2D(values=a[..., 0, 1], mask=grid.mask),
-                aa.Array2D(values=a[..., 0, 0], mask=grid.mask),
-            ],
-        ]
-
-        # transpose the result
-        # use `moveaxis` as grid might not be nx2
-        # return jnp.moveaxis(jnp.moveaxis(a, -1, 0), -1, 0)
-
-    @precompute_jacobian
-    def convergence_2d_via_jacobian_from(self, grid, jacobian=None) -> aa.Array2D:
-        """
-        Returns the convergence of the lensing object, which is computed from the 2D deflection angle map via the
-        Jacobian using the expression (see equation 58 https://inspirehep.net/literature/419263):
-
-        `convergence = 1.0 - 0.5 * (jacobian_{0,0} + jacobian_{1,1}) = 0.5 * (jacobian_xx + jacobian_yy)`
-
-        By going via the Jacobian, the convergence must be calculated using 2D uniform grid.
-
-        This calculation of the convergence is independent of analytic calculations defined within `MassProfile`
-        objects and the calculation via the Hessian. It can therefore be used as a cross-check.
-
-        Parameters
-        ----------
-        grid
-            The 2D grid of (y,x) arc-second coordinates the deflection angles and Jacobian are computed on.
-        jacobian
-            A precomputed lensing jacobian, which is passed throughout the `CalcLens` functions for efficiency.
-        """
-        convergence = 1 - 0.5 * (jacobian[0][0] + jacobian[1][1])
-
-        return aa.Array2D(values=convergence, mask=grid.mask)
-
-    @precompute_jacobian
-    def shear_yx_2d_via_jacobian_from(
-        self, grid, jacobian=None
-    ) -> Union[ShearYX2D, ShearYX2DIrregular]:
-        """
-        Returns the 2D (y,x) shear vectors of the lensing object, which are computed from the 2D deflection angle map
-        via the Jacobian using the expression (see equation 58 https://inspirehep.net/literature/419263):
-
-        `shear_y = -0.5 * (jacobian_{0,1} + jacobian_{1,0} = -0.5 * (jacobian_yx + jacobian_xy)`
-        `shear_x = 0.5 * (jacobian_{1,1} + jacobian_{0,0} = 0.5 * (jacobian_yy + jacobian_xx)`
-
-        By going via the Jacobian, the convergence must be calculated using 2D uniform grid.
-
-        This calculation of the shear vectors is independent of analytic calculations defined within `MassProfile`
-        objects and the calculation via the Hessian. It can therefore be used as a cross-check.
-
-        Parameters
-        ----------
-        grid
-            The 2D grid of (y,x) arc-second coordinates the deflection angles and Jacobian are computed on.
-        jacobian
-            A precomputed lensing jacobian, which is passed throughout the `CalcLens` functions for efficiency.
-        """
-        shear_y = -0.5 * (jacobian[0][1] + jacobian[1][0]).array
-        shear_x = 0.5 * (jacobian[1][1] - jacobian[0][0]).array
-        shear_yx_2d = jnp.stack([shear_y, shear_x]).T
-
-        if isinstance(grid, aa.Grid2DIrregular):
-            return ShearYX2DIrregular(values=shear_yx_2d, grid=grid)
-        return ShearYX2D(values=shear_yx_2d, grid=grid, mask=grid.mask)
+import jax
+from jax import jit
+import jax.numpy as jnp
+from functools import wraps, partial
+import logging
+from typing import List, Tuple, Union
+
+
+import autoarray as aa
+
+from autogalaxy.util.shear_field import ShearYX2D
+from autogalaxy.util.shear_field import ShearYX2DIrregular
+
+logger = logging.getLogger(__name__)
+
+
+def grid_scaled_2d_for_marching_squares_from(
+    grid_pixels_2d: aa.Grid2D,
+    shape_native: Tuple[int, int],
+    mask: aa.Mask2D,
+) -> aa.Grid2DIrregular:
+    pixel_scales = mask.pixel_scales
+    origin = mask.origin
+
+    grid_scaled_1d = aa.util.geometry.grid_scaled_2d_slim_from(
+        grid_pixels_2d_slim=grid_pixels_2d,
+        shape_native=shape_native,
+        pixel_scales=pixel_scales,
+        origin=origin,
+    )
+
+    grid_scaled_1d[:, 0] -= pixel_scales[0] / 2.0
+    grid_scaled_1d[:, 1] += pixel_scales[1] / 2.0
+
+    return aa.Grid2DIrregular(values=grid_scaled_1d)
+
+
+def precompute_jacobian(func):
+    @wraps(func)
+    def wrapper(lensing_obj, grid, jacobian=None):
+        if jacobian is None:
+            jacobian = lensing_obj.jacobian_from(grid=grid)
+
+        return func(lensing_obj, grid, jacobian)
+
+    return wrapper
+
+
+def one_step(r, _, theta, fun, fun_dr):
+    r = jnp.abs(r - fun(r, theta) / fun_dr(r, theta))
+    return r, None
+
+
+@partial(jit, static_argnums=(4,))
+def step_r(r, theta, fun, fun_dr, N=20):
+    one_step_partial = jax.tree_util.Partial(
+        one_step, theta=theta, fun=fun, fun_dr=fun_dr
+    )
+    new_r = jax.lax.scan(one_step_partial, r, xs=jnp.arange(N))[0]
+    return jnp.stack([new_r * jnp.sin(theta), new_r * jnp.cos(theta)]).T
+
+
+class OperateDeflections:
+    """
+    Packages methods which manipulate the 2D deflection angle map returned from the `deflections_yx_2d_from` function
+    of a mass object (e.g. a `MassProfile`, `Galaxy`).
+
+    The majority of methods are those which from the 2D deflection angle map compute lensing quantities like a 2D
+    shear field, magnification map or the Einstein Radius.
+
+    The methods in `CalcLens` are passed to the mass object to provide a concise API.
+
+    Parameters
+    ----------
+    deflections_yx_2d_from
+        The function which returns the mass object's 2D deflection angles.
+    """
+
+    def deflections_yx_2d_from(self, grid: aa.type.Grid2DLike, **kwargs):
+        raise NotImplementedError
+
+    def deflections_yx_scalar(self, y, x, pixel_scales):
+
+        # A version of the deflection function that takes in two scalars
+        # and outputs a 2D vector.  Needed for JAX auto differentiation.
+
+        mask = aa.Mask2D.all_false(
+            shape_native=(1, 1),
+            pixel_scales=pixel_scales,
+        )
+
+        g = aa.Grid2D(
+            values=jnp.stack((y.reshape(1), x.reshape(1)), axis=-1), mask=mask
+        )
+
+        return self.deflections_yx_2d_from(g).squeeze()
+
+    def __eq__(self, other):
+        return self.__dict__ == other.__dict__ and self.__class__ is other.__class__
+
+    def time_delay_geometry_term_from(self, grid) -> aa.Array2D:
+        """
+            Returns the geometric time delay term of the Fermat potential for a given grid of image-plane positions.
+
+            This term is given by:
+
+        .. math::
+                \[\tau_{\text{geom}}(\boldsymbol{\theta}) = \frac{1}{2} |\boldsymbol{\theta} - \boldsymbol{\beta}|^2\]
+
+            where:
+            - \( \boldsymbol{\theta} \) is the image-plane coordinate,
+            - \( \boldsymbol{\beta} = \boldsymbol{\theta} - \boldsymbol{\alpha}(\boldsymbol{\theta}) \) is the source-plane coordinate,
+            - \( \boldsymbol{\alpha} \) is the deflection angle at each image-plane coordinate.
+
+            Parameters
+            ----------
+            grid
+                The 2D grid of (y,x) arc-second coordinates the deflection angles and time delay geometric term are computed
+                on.
+
+            Returns
+            -------
+            The geometric time delay term at each grid position.
+        """
+        deflections = self.deflections_yx_2d_from(grid=grid)
+
+        src_y = grid[:, 0] - deflections[:, 0]
+        src_x = grid[:, 1] - deflections[:, 1]
+
+        delay = 0.5 * ((grid[:, 0] - src_y) ** 2 + (grid[:, 1] - src_x) ** 2)
+
+        if isinstance(grid, aa.Grid2DIrregular):
+            return aa.ArrayIrregular(values=delay)
+        return aa.Array2D(values=delay, mask=grid.mask)
+
+    def fermat_potential_from(self, grid) -> aa.Array2D:
+        """
+        Returns the Fermat potential for a given grid of image-plane positions.
+
+        This is the sum of the geometric time delay term and the gravitational (Shapiro) delay term (i.e. the lensing
+        potential), and is given by:
+
+        .. math::
+            \[\phi(\boldsymbol{\theta}) = \frac{1}{2} |\boldsymbol{\theta} - \boldsymbol{\beta}|^2 - \psi(\boldsymbol{\theta})\]
+
+        where:
+        - \( \boldsymbol{\theta} \) is the image-plane coordinate,
+        - \( \boldsymbol{\beta} = \boldsymbol{\theta} - \boldsymbol{\alpha}(\boldsymbol{\theta}) \) is the source-plane coordinate,
+        - \( \psi(\boldsymbol{\theta}) \) is the lensing potential,
+        - \( \phi(\boldsymbol{\theta}) \) is the Fermat potential.
+
+        Parameters
+        ----------
+        grid
+            The 2D grid of (y,x) arc-second coordinates the Fermat potential is computed on.
+
+        Returns
+        -------
+        The Fermat potential at each grid position.
+        """
+        time_delay_geometry_term = self.time_delay_geometry_term_from(grid=grid)
+        potential = self.potential_2d_from(grid=grid)
+
+        fermat_potential = time_delay_geometry_term - potential
+
+        if isinstance(grid, aa.Grid2DIrregular):
+            return aa.ArrayIrregular(values=fermat_potential)
+        return aa.Array2D(values=fermat_potential, mask=grid.mask)
+
+    def time_delays_from(self, grid) -> aa.Array2D:
+        """
+        Returns the 2D time delay map of lensing object, which is computed as the deflection angles in the y and x
+        directions multiplied by the y and x coordinates of the grid.
+
+        Parameters
+        ----------
+        grid
+            The 2D grid of (y,x) arc-second coordinates the deflection angles and time delay are computed on.
+        """
+        deflections_yx = self.deflections_yx_2d_from(grid=grid)
+
+        return aa.Array2D(
+            values=deflections_yx[:, 0] * grid[:, 0]
+            + deflections_yx[:, 1] * grid[:, 1],
+            mask=grid.mask,
+        )
+
+    def __hash__(self):
+        return hash(repr(self))
+
+    @precompute_jacobian
+    def tangential_eigen_value_from(self, grid, jacobian=None) -> aa.Array2D:
+        """
+        Returns the tangential eigen values of lensing jacobian, which are given by the expression:
+
+        `tangential_eigen_value = 1 - convergence - shear`
+
+        Parameters
+        ----------
+        grid
+            The 2D grid of (y,x) arc-second coordinates the deflection angles and tangential eigen values are computed
+            on.
+        jacobian
+            A precomputed lensing jacobian, which is passed throughout the `CalcLens` functions for efficiency.
+        """
+        convergence = self.convergence_2d_via_jacobian_from(
+            grid=grid, jacobian=jacobian
+        )
+
+        shear_yx = self.shear_yx_2d_via_jacobian_from(grid=grid, jacobian=jacobian)
+
+        return aa.Array2D(values=1 - convergence - shear_yx.magnitudes, mask=grid.mask)
+
+    @precompute_jacobian
+    def radial_eigen_value_from(self, grid, jacobian=None) -> aa.Array2D:
+        """
+        Returns the radial eigen values of lensing jacobian, which are given by the expression:
+
+        radial_eigen_value = 1 - convergence + shear
+
+        Parameters
+        ----------
+        grid
+            The 2D grid of (y,x) arc-second coordinates the deflection angles and radial eigen values are computed on.
+        jacobian
+            A precomputed lensing jacobian, which is passed throughout the `CalcLens` functions for efficiency.
+        """
+        convergence = self.convergence_2d_via_jacobian_from(
+            grid=grid, jacobian=jacobian
+        )
+
+        shear = self.shear_yx_2d_via_jacobian_from(grid=grid, jacobian=jacobian)
+
+        return aa.Array2D(values=1 - convergence + shear.magnitudes, mask=grid.mask)
+
+    def magnification_2d_from(self, grid) -> aa.Array2D:
+        """
+        Returns the 2D magnification map of lensing object, which is computed as the inverse of the determinant of the
+        jacobian.
+
+        Parameters
+        ----------
+        grid
+            The 2D grid of (y,x) arc-second coordinates the deflection angles and magnification map are computed on.
+        """
+        jacobian = self.jacobian_from(grid=grid)
+
+        det_jacobian = jacobian[0][0] * jacobian[1][1] - jacobian[0][1] * jacobian[1][0]
+
+        return aa.Array2D(values=1 / det_jacobian, mask=grid.mask)
+
+    def hessian_from(self, grid, buffer: float = 0.01, deflections_func=None) -> Tuple:
+        """
+        Returns the Hessian of the lensing object, where the Hessian is the second partial derivatives of the
+        potential (see equation 55 https://inspirehep.net/literature/419263):
+
+        `hessian_{i,j} = d^2 / dtheta_i dtheta_j`
+
+        The Hessian is computed by evaluating the 2D deflection angles around every (y,x) coordinate on the input 2D
+        grid map in four directions (positive y, negative y, positive x, negative x), exploiting how the deflection
+        angles are the derivative of the potential.
+
+        By using evaluating the deflection angles around each grid coordinate, the Hessian can therefore be computed
+        using uniform or irregular 2D grids of (y,x). This can be slower, because x4 more deflection angle calculations
+        are required, however it is more flexible in and therefore used throughout **PyAutoLens** by default.
+
+        The Hessian is returned as a 4 entry tuple, which reflect its structure as a 2x2 matrix.
+
+        Parameters
+        ----------
+        grid
+            The 2D grid of (y,x) arc-second coordinates the deflection angles and Hessian are computed on.
+        buffer
+            The spacing in the y and x directions around each grid coordinate where deflection angles are computed and
+            used to estimate the derivative.
+        """
+        if deflections_func is None:
+            deflections_func = self.deflections_yx_2d_from
+
+        grid_shift_y_up = aa.Grid2DIrregular(
+            values=jnp.stack([grid[:, 0] + buffer, grid[:, 1]], axis=1)
+        )
+
+        grid_shift_y_down = aa.Grid2DIrregular(
+            values=jnp.stack([grid[:, 0] - buffer, grid[:, 1]], axis=1)
+        )
+
+        grid_shift_x_left = aa.Grid2DIrregular(
+            values=jnp.stack([grid[:, 0], grid[:, 1] - buffer], axis=1)
+        )
+
+        grid_shift_x_right = aa.Grid2DIrregular(
+            values=jnp.stack([grid[:, 0], grid[:, 1] + buffer], axis=1)
+        )
+
+        deflections_up = deflections_func(grid=grid_shift_y_up)
+        deflections_down = deflections_func(grid=grid_shift_y_down)
+        deflections_left = deflections_func(grid=grid_shift_x_left)
+        deflections_right = deflections_func(grid=grid_shift_x_right)
+
+        hessian_yy = 0.5 * (deflections_up[:, 0] - deflections_down[:, 0]) / buffer
+        hessian_xy = 0.5 * (deflections_up[:, 1] - deflections_down[:, 1]) / buffer
+        hessian_yx = 0.5 * (deflections_right[:, 0] - deflections_left[:, 0]) / buffer
+        hessian_xx = 0.5 * (deflections_right[:, 1] - deflections_left[:, 1]) / buffer
+
+        return hessian_yy, hessian_xy, hessian_yx, hessian_xx
+
+    def convergence_2d_via_hessian_from(
+        self, grid, buffer: float = 0.01
+    ) -> aa.ArrayIrregular:
+        """
+        Returns the convergence of the lensing object, which is computed from the 2D deflection angle map via the
+        Hessian using the expression (see equation 56 https://inspirehep.net/literature/419263):
+
+        `convergence = 0.5 * (hessian_{0,0} + hessian_{1,1}) = 0.5 * (hessian_xx + hessian_yy)`
+
+        By going via the Hessian, the convergence can be calculated at any (y,x) coordinate therefore using either a
+        2D uniform or irregular grid.
+
+        This calculation of the convergence is independent of analytic calculations defined within `MassProfile` objects
+        and can therefore be used as a cross-check.
+
+        Parameters
+        ----------
+        grid
+            The 2D grid of (y,x) arc-second coordinates the deflection angles and Hessian are computed on.
+        buffer
+            The spacing in the y and x directions around each grid coordinate where deflection angles are computed and
+            used to estimate the derivative.
+        """
+        hessian_yy, hessian_xy, hessian_yx, hessian_xx = self.hessian_from(
+            grid=grid, buffer=buffer
+        )
+
+        return aa.ArrayIrregular(values=0.5 * (hessian_yy + hessian_xx))
+
+    def shear_yx_2d_via_hessian_from(
+        self, grid, buffer: float = 0.01
+    ) -> ShearYX2DIrregular:
+        """
+        Returns the 2D (y,x) shear vectors of the lensing object, which are computed from the 2D deflection angle map
+        via the Hessian using the expressions (see equation 57 https://inspirehep.net/literature/419263):
+
+        `shear_y = hessian_{1,0} =  hessian_{0,1} = hessian_yx = hessian_xy`
+        `shear_x = 0.5 * (hessian_{0,0} - hessian_{1,1}) = 0.5 * (hessian_xx - hessian_yy)`
+
+        By going via the Hessian, the shear vectors can be calculated at any (y,x) coordinate, therefore using either a
+        2D uniform or irregular grid.
+
+        This calculation of the shear vectors is independent of analytic calculations defined within `MassProfile`
+        objects and can therefore be used as a cross-check.
+
+        The result is returned as a `ShearYX2D` dats structure, which has shape [total_shear_vectors, 2], where
+        entries for [:,0] are the gamma_2 values and entries for [:,1] are the gamma_1 values.
+
+        Note therefore that this convention means the FIRST entries in the array are the gamma_2 values and the SECOND
+        entries are the gamma_1 values.
+
+        Parameters
+        ----------
+        grids
+            The 2D grid of (y,x) arc-second coordinates the deflection angles and Hessian are computed on.
+        buffer
+            The spacing in the y and x directions around each grid coordinate where deflection angles are computed and
+            used to estimate the derivative.
+        """
+
+        hessian_yy, hessian_xy, hessian_yx, hessian_xx = self.hessian_from(
+            grid=grid, buffer=buffer
+        )
+
+        gamma_1 = 0.5 * (hessian_xx - hessian_yy)
+        gamma_2 = hessian_xy
+
+        shear_yx_2d = jnp.zeros(shape=(grid.shape_slim, 2))
+
+        shear_yx_2d[:, 0] = gamma_2
+        shear_yx_2d[:, 1] = gamma_1
+
+        return ShearYX2DIrregular(values=shear_yx_2d, grid=grid)
+
+    def magnification_2d_via_hessian_from(
+        self, grid, buffer: float = 0.01, deflections_func=None
+    ) -> aa.ArrayIrregular:
+        """
+        Returns the 2D magnification map of lensing object, which is computed from the 2D deflection angle map
+        via the Hessian using the expressions (see equation 60 https://inspirehep.net/literature/419263):
+
+        `magnification = 1.0 / det(Jacobian) = 1.0 / abs((1.0 - convergence)**2.0 - shear**2.0)`
+        `magnification = (1.0 - hessian_{0,0}) * (1.0 - hessian_{1, 1)) - hessian_{0,1}*hessian_{1,0}`
+        `magnification = (1.0 - hessian_xx) * (1.0 - hessian_yy)) - hessian_xy*hessian_yx`
+
+        By going via the Hessian, the magnification can be calculated at any (y,x) coordinate, therefore using either a
+        2D uniform or irregular grid.
+
+        This calculation of the magnification is independent of calculations using the Jacobian and can therefore be
+        used as a cross-check.
+
+        Parameters
+        ----------
+        grid
+            The 2D grid of (y,x) arc-second coordinates the deflection angles and magnification map are computed on.
+        """
+        hessian_yy, hessian_xy, hessian_yx, hessian_xx = self.hessian_from(
+            grid=grid, buffer=buffer, deflections_func=deflections_func
+        )
+
+        det_A = (1 - hessian_xx) * (1 - hessian_yy) - hessian_xy * hessian_yx
+
+        return aa.ArrayIrregular(values=1.0 / det_A)
+
+    def contour_list_from(self, grid, contour_array):
+        grid_contour = aa.Grid2DContour(
+            grid=grid,
+            pixel_scales=grid.pixel_scales,
+            shape_native=grid.shape_native,
+            contour_array=contour_array.native,
+        )
+
+        return grid_contour.contour_list
+
+    def tangential_critical_curve_list_from(
+        self,
+        grid,
+    ) -> List[aa.Grid2DIrregular]:
+        """
+        Returns all tangential critical curves of the lensing system, which are computed as follows:
+
+        1) Compute the tangential eigen values for every coordinate on the input grid via the Jacobian.
+        2) Find contours of all values in the tangential eigen values that are zero using a marching squares algorithm.
+
+        Due to the use of a marching squares algorithm that requires the zero values of the tangential eigen values to
+        be computed, critical curves can only be calculated using the Jacobian and a uniform 2D grid.
+
+        Parameters
+        ----------
+        grid
+            The 2D grid of (y,x) arc-second coordinates the deflection angles and tangential eigen values are computed
+            on.
+        pixel_scale
+            If input, the `evaluation_grid` decorator creates the 2D grid at this resolution, therefore enabling the
+            critical curve to be computed more accurately using a higher resolution grid.
+        """
+        tangential_eigen_values = self.tangential_eigen_value_from(grid=grid)
+
+        return self.contour_list_from(grid=grid, contour_array=tangential_eigen_values)
+
+    def radial_critical_curve_list_from(
+        self,
+        grid,
+    ) -> List[aa.Grid2DIrregular]:
+        """
+        Returns all radial critical curves of the lensing system, which are computed as follows:
+
+        1) Compute the radial eigen values for every coordinate on the input grid via the Jacobian.
+        2) Find contours of all values in the radial eigen values that are zero using a marching squares algorithm.
+
+        Due to the use of a marching squares algorithm that requires the zero values of the radial eigen values to
+        be computed, this critical curves can only be calculated using the Jacobian and a uniform 2D grid.
+
+        Parameters
+        ----------
+        grid
+            The 2D grid of (y,x) arc-second coordinates the deflection angles and radial eigen values are computed
+            on.
+        pixel_scale
+            If input, the `evaluation_grid` decorator creates the 2D grid at this resolution, therefore enabling the
+            critical curve to be computed more accurately using a higher resolution grid.
+        """
+        radial_eigen_values = self.radial_eigen_value_from(grid=grid)
+
+        return self.contour_list_from(grid=grid, contour_array=radial_eigen_values)
+
+    def tangential_caustic_list_from(
+        self,
+        grid,
+    ) -> List[aa.Grid2DIrregular]:
+        """
+        Returns all tangential caustics of the lensing system, which are computed as follows:
+
+        1) Compute the tangential eigen values for every coordinate on the input grid via the Jacobian.
+        2) Find contours of all values in the tangential eigen values that are zero using a marching squares algorithm.
+        3) Compute the lensing system's deflection angles at the (y,x) coordinates of the tangential critical curve
+           contours and ray-trace it to the source-plane, therefore forming the tangential caustics.
+
+        Due to the use of a marching squares algorithm that requires the zero values of the tangential eigen values to
+        be computed, caustics can only be calculated using the Jacobian and a uniform 2D grid.
+
+        Parameters
+        ----------
+        grid
+            The 2D grid of (y,x) arc-second coordinates the deflection angles and tangential eigen values are computed
+            on.
+        pixel_scale
+            If input, the `evaluation_grid` decorator creates the 2D grid at this resolution, therefore enabling the
+            caustic to be computed more accurately using a higher resolution grid.
+        """
+
+        tangential_critical_curve_list = self.tangential_critical_curve_list_from(
+            grid=grid
+        )
+
+        tangential_caustic_list = []
+
+        for tangential_critical_curve in tangential_critical_curve_list:
+            deflections_critical_curve = self.deflections_yx_2d_from(
+                grid=tangential_critical_curve
+            )
+
+            tangential_caustic_list.append(
+                tangential_critical_curve - deflections_critical_curve
+            )
+
+        return tangential_caustic_list
+
+    def radial_caustic_list_from(
+        self,
+        grid,
+    ) -> List[aa.Grid2DIrregular]:
+        """
+        Returns all radial caustics of the lensing system, which are computed as follows:
+
+        1) Compute the radial eigen values for every coordinate on the input grid via the Jacobian.
+        2) Find contours of all values in the radial eigen values that are zero using a marching squares algorithm.
+        3) Compute the lensing system's deflection angles at the (y,x) coordinates of the radial critical curve
+           contours and ray-trace it to the source-plane, therefore forming the radial caustics.
+
+        Due to the use of a marching squares algorithm that requires the zero values of the radial eigen values to
+        be computed, this caustics can only be calculated using the Jacobian and a uniform 2D grid.
+
+        Parameters
+        ----------
+        grid
+            The 2D grid of (y,x) arc-second coordinates the deflection angles and radial eigen values are computed
+            on.
+        pixel_scale
+            If input, the `evaluation_grid` decorator creates the 2D grid at this resolution, therefore enabling the
+            caustic to be computed more accurately using a higher resolution grid.
+        """
+
+        radial_critical_curve_list = self.radial_critical_curve_list_from(grid=grid)
+
+        radial_caustic_list = []
+
+        for radial_critical_curve in radial_critical_curve_list:
+            deflections_critical_curve = self.deflections_yx_2d_from(
+                grid=radial_critical_curve
+            )
+
+            radial_caustic_list.append(
+                radial_critical_curve - deflections_critical_curve
+            )
+
+        return radial_caustic_list
+
+    def radial_critical_curve_area_list_from(self, grid) -> List[float]:
+        """
+        Returns the surface area within each radial critical curve as a list, the calculation of which is described in
+        the function `radial_critical_curve_list_from()`.
+
+        The area is computed via a line integral.
+
+        Due to the use of a marching squares algorithm to estimate the critical curve, this function can only use the
+        Jacobian and a uniform 2D grid.
+
+
+        Parameters
+        ----------
+        grid
+            The 2D grid of (y,x) arc-second coordinates the deflection angles used to calculate the radial critical
+            curve are computed on.
+        pixel_scale
+            If input, the `evaluation_grid` decorator creates the 2D grid at this resolution, therefore enabling the
+            caustic to be computed more accurately using a higher resolution grid.
+        """
+        radial_critical_curve_list = self.radial_critical_curve_list_from(grid=grid)
+
+        return self.area_within_curve_list_from(curve_list=radial_critical_curve_list)
+
+    def tangential_critical_curve_area_list_from(
+        self,
+        grid,
+    ) -> List[float]:
+        """
+        Returns the surface area within each tangential critical curve as a list, the calculation of which is
+        described in the function `tangential_critical_curve_list_from()`.
+
+        The area is computed via a line integral.
+
+        Due to the use of a marching squares algorithm to estimate the critical curve, this function can only use the
+        Jacobian and a uniform 2D grid.
+
+        Parameters
+        ----------
+        grid
+            The 2D grid of (y,x) arc-second coordinates the deflection angles used to calculate the tangential critical
+            curve are computed on.
+        pixel_scale
+            If input, the `evaluation_grid` decorator creates the 2D grid at this resolution, therefore enabling the
+            caustic to be computed more accurately using a higher resolution grid.
+        """
+        tangential_critical_curve_list = self.tangential_critical_curve_list_from(
+            grid=grid
+        )
+
+        return self.area_within_curve_list_from(
+            curve_list=tangential_critical_curve_list
+        )
+
+    def area_within_curve_list_from(
+        self, curve_list: List[aa.Grid2DIrregular]
+    ) -> List[float]:
+        area_within_each_curve_list = []
+
+        for curve in curve_list:
+            x, y = curve[:, 0], curve[:, 1]
+            area = jnp.abs(0.5 * jnp.sum(y[:-1] * jnp.diff(x) - x[:-1] * jnp.diff(y)))
+            area_within_each_curve_list.append(area)
+
+        return area_within_each_curve_list
+
+    def einstein_radius_list_from(
+        self,
+        grid,
+    ):
+        """
+        Returns a list of the Einstein radii corresponding to the area within each tangential critical curve.
+
+        Each Einstein radius is defined as the radius of the circle which contains the same area as the area within
+        each tangential critical curve.
+
+        This definition is sometimes referred to as the "effective Einstein radius" in the literature and is commonly
+        adopted in studies, for example the SLACS series of papers.
+
+        The calculation of the tangential critical curves and their areas is described in the functions
+         `tangential_critical_curve_list_from()` and `tangential_critical_curve_area_list_from()`.
+
+        Due to the use of a marching squares algorithm to estimate the critical curve, this function can only use the
+        Jacobian and a uniform 2D grid.
+
+        Parameters
+        ----------
+        grid
+            The 2D grid of (y,x) arc-second coordinates the deflection angles used to calculate the tangential critical
+            curve are computed on.
+        pixel_scale
+            If input, the `evaluation_grid` decorator creates the 2D grid at this resolution, therefore enabling the
+            caustic to be computed more accurately using a higher resolution grid.
+        """
+        try:
+            area_list = self.tangential_critical_curve_area_list_from(grid=grid)
+            return [jnp.sqrt(area / jnp.pi) for area in area_list]
+        except TypeError:
+            raise TypeError("The grid input was unable to estimate the Einstein Radius")
+
+    def einstein_radius_from(
+        self,
+        grid,
+    ):
+        """
+        Returns the Einstein radius corresponding to the area within the tangential critical curve.
+
+        The Einstein radius is defined as the radius of the circle which contains the same area as the area within
+        the tangential critical curve.
+
+        This definition is sometimes referred to as the "effective Einstein radius" in the literature and is commonly
+        adopted in studies, for example the SLACS series of papers.
+
+        If there are multiple tangential critical curves (e.g. because the mass distribution is complex) this function
+        raises an error, and the function `einstein_radius_list_from()` should be used instead.
+
+        The calculation of the tangential critical curves and their areas is described in the functions
+         `tangential_critical_curve_list_from()` and `tangential_critical_curve_area_list_from()`.
+
+        Due to the use of a marching squares algorithm to estimate the critical curve, this function can only use the
+        Jacobian and a uniform 2D grid.
+
+        Parameters
+        ----------
+        grid
+            The 2D grid of (y,x) arc-second coordinates the deflection angles used to calculate the tangential
+            critical curve are computed on.
+        pixel_scale
+            If input, the `evaluation_grid` decorator creates the 2D grid at this resolution, therefore enabling the
+            caustic to be computed more accurately using a higher resolution grid.
+        """
+
+        einstein_radii_list = self.einstein_radius_list_from(grid=grid)
+
+        if len(einstein_radii_list) > 1:
+            logger.info(
+                """
+                There are multiple tangential critical curves, and the computed Einstein radius is the sum of 
+                all of them. Check the `einstein_radius_list_from` function for the individual Einstein. 
+            """
+            )
+
+        return sum(einstein_radii_list)
+
+    def einstein_mass_angular_list_from(
+        self,
+        grid,
+    ) -> List[float]:
+        """
+        Returns a list of the angular Einstein massses corresponding to the area within each tangential critical curve.
+
+        The angular Einstein mass is defined as: `einstein_mass = pi * einstein_radius ** 2.0` where the Einstein
+        radius is the radius of the circle which contains the same area as the area within the tangential critical
+        curve.
+
+        The Einstein mass is returned in units of arcsecond**2.0 and requires division by the lensing critical surface
+        density \sigma_cr to be converted to physical units like solar masses (see `autogalaxy.util.cosmology_util`).
+
+        This definition of Eisntein radius (and therefore mass) is sometimes referred to as the "effective Einstein
+        radius" in the literature and is commonly adopted in studies, for example the SLACS series of papers.
+
+        The calculation of the einstein radius is described in the function `einstein_radius_from()`.
+
+        Due to the use of a marching squares algorithm to estimate the critical curve, this function can only use the
+        Jacobian and a uniform 2D grid.
+
+        Parameters
+        ----------
+        grid
+            The 2D grid of (y,x) arc-second coordinates the deflection angles used to calculate the tangential critical
+            curve are computed on.
+        pixel_scale
+            If input, the `evaluation_grid` decorator creates the 2D grid at this resolution, therefore enabling the
+            caustic to be computed more accurately using a higher resolution grid.
+        """
+        einstein_radius_list = self.einstein_radius_list_from(grid=grid)
+        return [jnp.pi * einstein_radius**2 for einstein_radius in einstein_radius_list]
+
+    def einstein_mass_angular_from(
+        self,
+        grid,
+    ) -> float:
+        """
+        Returns the Einstein radius corresponding to the area within the tangential critical curve.
+
+        The angular Einstein mass is defined as: `einstein_mass = pi * einstein_radius ** 2.0` where the Einstein
+        radius is the radius of the circle which contains the same area as the area within the tangential critical
+        curve.
+
+        The Einstein mass is returned in units of arcsecond**2.0 and requires division by the lensing critical surface
+        density \sigma_cr to be converted to physical units like solar masses (see `autogalaxy.util.cosmology_util`).
+
+        This definition of Eisntein radius (and therefore mass) is sometimes referred to as the "effective Einstein
+        radius" in the literature and is commonly adopted in studies, for example the SLACS series of papers.
+
+        The calculation of the einstein radius is described in the function `einstein_radius_from()`.
+
+        Due to the use of a marching squares algorithm to estimate the critical curve, this function can only use the
+        Jacobian and a uniform 2D grid.
+
+        Parameters
+        ----------
+        grid
+            The 2D grid of (y,x) arc-second coordinates the deflection angles used to calculate the tangential critical
+            curve are computed on.
+        pixel_scale
+            If input, the `evaluation_grid` decorator creates the 2D grid at this resolution, therefore enabling the
+            caustic to be computed more accurately using a higher resolution grid.
+        """
+        einstein_mass_angular_list = self.einstein_mass_angular_list_from(grid=grid)
+
+        if len(einstein_mass_angular_list) > 1:
+            logger.info(
+                """
+                There are multiple tangential critical curves, and the computed Einstein mass is the sum of 
+                all of them. Check the `einstein_mass_list_from` function for the individual Einstein. 
+            """
+            )
+
+        return einstein_mass_angular_list[0]
+
+    def jacobian_stack(self, y, x, pixel_scales):
+        return jnp.stack(
+            jax.jacfwd(self.deflections_yx_scalar, argnums=(0, 1))(y, x, pixel_scales)
+        )
+
+    def jacobian_stack_vector(self, y, x, pixel_scales):
+        return jnp.vectorize(
+            jax.tree_util.Partial(self.jacobian_stack, pixel_scales=pixel_scales),
+            signature="(),()->(i,i)",
+        )(y, x)
+
+    def convergence_mag_shear_yx(self, y, x):
+        J = self.jacobian_stack_vector(y, x, 0.05)
+        K = 0.5 * (J[..., 0, 0] + J[..., 1, 1])
+        mag_shear = 0.5 * jnp.sqrt(
+            (J[..., 0, 1] + J[..., 1, 0]) ** 2 + (J[..., 0, 0] - J[..., 1, 1]) ** 2
+        )
+        return K, mag_shear
+
+    @partial(jit, static_argnums=(0,))
+    def tangential_eigen_value_yx(self, y, x):
+        K, mag_shear = self.convergence_mag_shear_yx(y, x)
+        return 1 - K - mag_shear
+
+    @partial(jit, static_argnums=(0, 3))
+    def tangential_eigen_value_rt(self, r, theta, centre=(0.0, 0.0)):
+        y = r * jnp.sin(theta) + centre[0]
+        x = r * jnp.cos(theta) + centre[1]
+        return self.tangential_eigen_value_yx(y, x)
+
+    @partial(jit, static_argnums=(0, 3))
+    def grad_r_tangential_eigen_value(self, r, theta, centre=(0.0, 0.0)):
+        # ignore `self` with the `argnums` below
+        tangential_eigen_part = partial(self.tangential_eigen_value_rt, centre=centre)
+        return jnp.vectorize(
+            jax.jacfwd(tangential_eigen_part, argnums=(0,)), signature="(),()->()"
+        )(r, theta)[0]
+
+    @partial(jit, static_argnums=(0,))
+    def radial_eigen_value_yx(self, y, x):
+        K, mag_shear = self.convergence_mag_shear_yx(y, x)
+        return 1 - K + mag_shear
+
+    @partial(jit, static_argnums=(0, 3))
+    def radial_eigen_value_rt(self, r, theta, centre=(0.0, 0.0)):
+        y = r * jnp.sin(theta) + centre[0]
+        x = r * jnp.cos(theta) + centre[1]
+        return self.radial_eigen_value_yx(y, x)
+
+    @partial(jit, static_argnums=(0, 3))
+    def grad_r_radial_eigen_value(self, r, theta, centre=(0.0, 0.0)):
+        # ignore `self` with the `argnums` below
+        radial_eigen_part = partial(self.radial_eigen_value_rt, centre=centre)
+        return jnp.vectorize(
+            jax.jacfwd(radial_eigen_part, argnums=(0,)), signature="(),()->()"
+        )(r, theta)[0]
+
+    def tangential_critical_curve_jax(
+        self,
+        init_r=0.1,
+        init_centre=(0.0, 0.0),
+        n_points=300,
+        n_steps=20,
+        threshold=1e-5,
+    ):
+        """
+        Returns all tangential critical curves of the lensing system, which are computed as follows:
+
+        1) Create a set of `n_points` initial points in a circle of radius `init_r` and centred on `init_centre`
+        2) Apply `n_steps` of Newton's method to these points in the "radial" direction only (i.e. keeping angle fixed).
+        Jax's auto differentiation is used to find the radial derivatives of the tangential eigen value function for
+        this step.
+        3) Filter the results and only keep point that have their tangential eigen value `threshold` of 0
+
+        No underlying grid is needed for the method, but the quality of the results are dependent on the initial
+        circle of points.
+
+        Parameters
+        ----------
+        init_r : float
+            Radius of the circle of initial guess points
+        init_centre : tuple
+            centre of the circle of initial guess points as `(y, x)`
+        n_points : Int
+            Number of initial guess points to create (evenly spaced in angle around `init_centre`)
+        n_steps : Int
+            Number of iterations of Newton's method to apply
+        threshold : float
+            Only keep points whose tangential eigen value is within this value of zero (inclusive)
+        """
+        r = jnp.ones(n_points) * init_r
+        theta = jnp.linspace(0, 2 * jnp.pi, n_points + 1)[:-1]
+        new_yx = step_r(
+            r,
+            theta,
+            jax.tree_util.Partial(self.tangential_eigen_value_rt, centre=init_centre),
+            jax.tree_util.Partial(
+                self.grad_r_tangential_eigen_value, centre=init_centre
+            ),
+            n_steps,
+        )
+        new_yx = new_yx + jnp.array(init_centre)
+        # filter out nan values
+        fdx = jnp.isfinite(new_yx).all(axis=1)
+        new_yx = new_yx[fdx]
+        # filter out failed points
+        value = jnp.abs(self.tangential_eigen_value_yx(new_yx[:, 0], new_yx[:, 1]))
+        gdx = value <= threshold
+        return aa.structures.grids.irregular_2d.Grid2DIrregular(values=new_yx[gdx])
+
+    def radial_critical_curve_jax(
+        self,
+        init_r=0.01,
+        init_centre=(0.0, 0.0),
+        n_points=300,
+        n_steps=20,
+        threshold=1e-5,
+    ):
+        """
+        Returns all radial critical curves of the lensing system, which are computed as follows:
+
+        1) Create a set of `n_points` initial points in a circle of radius `init_r` and centred on `init_centre`
+        2) Apply `n_steps` of Newton's method to these points in the "radial" direction only (i.e. keeping angle fixed).
+        Jax's auto differentiation is used to find the radial derivatives of the radial eigen value function for
+        this step.
+        3) Filter the results and only keep point that have their radial eigen value `threshold` of 0
+
+        No underlying grid is needed for the method, but the quality of the results are dependent on the initial
+        circle of points.
+
+        Parameters
+        ----------
+        init_r : float
+            Radius of the circle of initial guess points
+        init_centre : tuple
+            centre of the circle of initial guess points as `(y, x)`
+        n_points : Int
+            Number of initial guess points to create (evenly spaced in angle around `init_centre`)
+        n_steps : Int
+            Number of iterations of Newton's method to apply
+        threshold : float
+            Only keep points whose radial eigen value is within this value of zero (inclusive)
+        """
+        r = jnp.ones(n_points) * init_r
+        theta = jnp.linspace(0, 2 * jnp.pi, n_points + 1)[:-1]
+        new_yx = step_r(
+            r,
+            theta,
+            jax.tree_util.Partial(self.radial_eigen_value_rt, centre=init_centre),
+            jax.tree_util.Partial(self.grad_r_radial_eigen_value, centre=init_centre),
+            n_steps,
+        )
+        new_yx = new_yx + jnp.array(init_centre)
+        # filter out nan values
+        fdx = jnp.isfinite(new_yx).all(axis=1)
+        new_yx = new_yx[fdx]
+        # filter out failed points
+        value = jnp.abs(self.radial_eigen_value_yx(new_yx[:, 0], new_yx[:, 1]))
+        gdx = value <= threshold
+        return aa.structures.grids.irregular_2d.Grid2DIrregular(values=new_yx[gdx])
+
+    def jacobian_from(self, grid):
+        """
+        Returns the Jacobian of the lensing object, which is computed by taking the gradient of the 2D deflection
+        angle map in four direction (positive y, negative y, positive x, negative x).
+
+        By using the `np.gradient` method the Jacobian can therefore only be computed using uniform 2D grids of (y,x)
+        coordinates, and does not support irregular grids. For this reason, calculations by default use the Hessian,
+        which is slower to compute because more deflection angle calculations are necessary but more flexible in
+        general.
+
+        The Jacobian is returned as a list of lists, which reflect its structure as a 2x2 matrix.
+
+        Parameters
+        ----------
+        grid
+            The 2D grid of (y,x) arc-second coordinates the deflection angles and Jacobian are computed on.
+        """
+        A = self.jacobian_stack_vector(
+            grid.array[:, 0], grid.array[:, 1], grid.pixel_scales
+        )
+        a = jnp.eye(2).reshape(1, 2, 2) - A
+        return [
+            [
+                aa.Array2D(values=a[..., 1, 1], mask=grid.mask),
+                aa.Array2D(values=a[..., 1, 0], mask=grid.mask),
+            ],
+            [
+                aa.Array2D(values=a[..., 0, 1], mask=grid.mask),
+                aa.Array2D(values=a[..., 0, 0], mask=grid.mask),
+            ],
+        ]
+
+        # transpose the result
+        # use `moveaxis` as grid might not be nx2
+        # return jnp.moveaxis(jnp.moveaxis(a, -1, 0), -1, 0)
+
+    @precompute_jacobian
+    def convergence_2d_via_jacobian_from(self, grid, jacobian=None) -> aa.Array2D:
+        """
+        Returns the convergence of the lensing object, which is computed from the 2D deflection angle map via the
+        Jacobian using the expression (see equation 58 https://inspirehep.net/literature/419263):
+
+        `convergence = 1.0 - 0.5 * (jacobian_{0,0} + jacobian_{1,1}) = 0.5 * (jacobian_xx + jacobian_yy)`
+
+        By going via the Jacobian, the convergence must be calculated using 2D uniform grid.
+
+        This calculation of the convergence is independent of analytic calculations defined within `MassProfile`
+        objects and the calculation via the Hessian. It can therefore be used as a cross-check.
+
+        Parameters
+        ----------
+        grid
+            The 2D grid of (y,x) arc-second coordinates the deflection angles and Jacobian are computed on.
+        jacobian
+            A precomputed lensing jacobian, which is passed throughout the `CalcLens` functions for efficiency.
+        """
+        convergence = 1 - 0.5 * (jacobian[0][0] + jacobian[1][1])
+
+        return aa.Array2D(values=convergence, mask=grid.mask)
+
+    @precompute_jacobian
+    def shear_yx_2d_via_jacobian_from(
+        self, grid, jacobian=None
+    ) -> Union[ShearYX2D, ShearYX2DIrregular]:
+        """
+        Returns the 2D (y,x) shear vectors of the lensing object, which are computed from the 2D deflection angle map
+        via the Jacobian using the expression (see equation 58 https://inspirehep.net/literature/419263):
+
+        `shear_y = -0.5 * (jacobian_{0,1} + jacobian_{1,0} = -0.5 * (jacobian_yx + jacobian_xy)`
+        `shear_x = 0.5 * (jacobian_{1,1} + jacobian_{0,0} = 0.5 * (jacobian_yy + jacobian_xx)`
+
+        By going via the Jacobian, the convergence must be calculated using 2D uniform grid.
+
+        This calculation of the shear vectors is independent of analytic calculations defined within `MassProfile`
+        objects and the calculation via the Hessian. It can therefore be used as a cross-check.
+
+        Parameters
+        ----------
+        grid
+            The 2D grid of (y,x) arc-second coordinates the deflection angles and Jacobian are computed on.
+        jacobian
+            A precomputed lensing jacobian, which is passed throughout the `CalcLens` functions for efficiency.
+        """
+        shear_y = -0.5 * (jacobian[0][1] + jacobian[1][0]).array
+        shear_x = 0.5 * (jacobian[1][1] - jacobian[0][0]).array
+        shear_yx_2d = jnp.stack([shear_y, shear_x]).T
+
+        if isinstance(grid, aa.Grid2DIrregular):
+            return ShearYX2DIrregular(values=shear_yx_2d, grid=grid)
+        return ShearYX2D(values=shear_yx_2d, grid=grid, mask=grid.mask)