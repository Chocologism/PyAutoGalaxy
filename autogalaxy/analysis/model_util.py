--- conflicted
+++ resolved
@@ -1,738 +1,724 @@
-from __future__ import annotations
-import logging
-import numpy as np
-from scipy.stats import norm
-from typing import TYPE_CHECKING, ClassVar, Dict, List
-
-if TYPE_CHECKING:
-    from autogalaxy.analysis.analysis import AnalysisDataset
-    from autogalaxy.analysis.result import ResultDataset
-
-import autofit as af
-import autoarray as aa
-
-from autogalaxy.profiles.light.abstract import LightProfile
-from autogalaxy.profiles.mass.abstract.abstract import MassProfile
-
-from autogalaxy import exc
-
-logger = logging.getLogger(__name__)
-
-logger.setLevel(level="INFO")
-
-
-def isprior(obj):
-    if isinstance(obj, af.Model):
-        return True
-    return False
-
-
-def isinstance_or_prior(obj, cls):
-    if isinstance(obj, cls):
-        return True
-    if isinstance(obj, af.Model) and obj.cls == cls:
-        return True
-    return False
-
-
-def mesh_list_from(model: af.Collection) -> List[aa.AbstractMesh]:
-    """
-    For a model containing one or more galaxies, inspect its attributes and return the list of `mesh`'s of each
-    `pixelization` of all galaxies. If no galaxy has pixelization an empty list is returned.
-
-    This function expects that the input model is a `Collection` where the first model-component has the
-    name `galaxies`, and is itself a `Collection` of `Galaxy` instances. This is the
-    standard API for creating a model in PyAutoGalaxy.
-
-    The result of `mesh_from` is used by the preloading to determine whether certain parts of a
-    calculation can be cached before the non-linear search begins for efficiency.
-
-    Parameters
-    ----------
-    model
-        Contains the `galaxies` in the model that will be fitted via the non-linear search.
-
-    Returns
-    -------
-    The `mesh` of a galaxy, provided one galaxy has a `mesh`.
-    """
-
-    instance = model.instance_from_prior_medians(ignore_prior_limits=True)
-
-    mesh_list = []
-
-    for galaxy in instance.galaxies:
-
-        pixelization_list = galaxy.cls_list_from(cls=aa.Pixelization)
-
-        for pixelization in pixelization_list:
-            if pixelization is not None:
-                mesh_list.append(pixelization.mesh)
-
-    return mesh_list
-
-
-def has_pixelization_from(model: af.Collection) -> bool:
-    """
-    For a model containing one or more galaxies, inspect its attributes and return `True` if a galaxy has a
-    `Pixelization` otherwise return `False`.
-
-    This function expects that the input model is a `Collection` where the first model-component has the
-    name `galaxies`, and is itself a `Collection` of `Galaxy` instances. This is the
-    standard API for creating a model in PyAutoGalaxy.
-
-    The result of `has_pixelization_from` is used by the preloading to determine whether certain parts of a
-    calculation can be cached before the non-linear search begins for efficiency.
-
-    Parameters
-    ----------
-    model : af.Collection
-        Contains the `galaxies` in the model that will be fitted via the non-linear search.
-
-    Returns
-    -------
-    aa.mesh.Mesh or None:
-        The `Pixelization` of a galaxy, provided one galaxy has a `Pixelization`.
-    """
-    mesh_list = mesh_list_from(model=model)
-
-    return len(mesh_list) > 0
-
-
-def set_upper_limit_of_pixelization_pixels_prior(
-    model: af.Collection,
-    pixels_in_mask: int,
-    lower_limit_no_pixels_below_mask: int = 10,
-):
-    """
-    If the mesh(es) of pixelizations being fitted in the hyper-model fit is a `VoronoiBrightnessImage` pixelization,
-    this function sets the upper limit of its `pixels` prior to the number of data points in the mask.
-
-    This ensures the KMeans algorithm does not raise an exception due to having fewer data points than source pixels.
-
-    Parameters
-    ----------
-    model
-        The hyper model used by the hyper-fit, which models hyper-components like a `Pixelization` or `HyperGalaxy`'s.
-    pixels_in_mask
-        The number of pixels in the mask, which are used to set the upper and lower limits of the priors on the
-        number of pixels in the pixelization.
-    lower_limit_no_pixels_below_mask
-        If the prior lower limit on the pixelization's number of pixels is above the number of pixels in the mask,
-        the number of pixels in the mask below which the lower limit is set.
-    """
-
-    if not hasattr(model, "galaxies"):
-        return
-
-    mesh_list = model.galaxies.models_with_type(
-        cls=(
-            aa.mesh.DelaunayBrightnessImage,
-            aa.mesh.VoronoiBrightnessImage,
-            aa.mesh.VoronoiNNBrightnessImage,
-        )
-    )
-
-    if not mesh_list:
-        return
-
-    for mesh in mesh_list:
-
-        if hasattr(mesh.pixels, "upper_limit"):
-
-            if pixels_in_mask < mesh.pixels.upper_limit:
-
-                lower_limit = mesh.pixels.lower_limit
-
-                log_str = (
-                    "MODIFY BEFORE FIT -  A pixelization mesh's pixel UniformPrior upper limit"
-                    "was greater than the number of pixels in the mask. It has been "
-                    "reduced to the number of pixels in the mask.\,"
-                )
-
-                if lower_limit > pixels_in_mask:
-
-                    lower_limit = pixels_in_mask - lower_limit_no_pixels_below_mask
-
-                    logger.info(
-                        log_str
-                        + "MODIFY BEFORE FIT - The pixelization's mesh's pixel UniformPrior lower_limit was "
-                        "also above the number of pixels in the mask, and has been reduced"
-                        "to the number of pixels in the mask minus 10."
-                    )
-                else:
-                    logger.info(log_str)
-
-                mesh.pixels = af.UniformPrior(
-                    lower_limit=lower_limit,
-                    upper_limit=pixels_in_mask,
-                )
-
-
-def clean_model_of_hyper_images(model):
-
-    for galaxy in model.galaxies:
-
-        del galaxy.hyper_model_image
-        del galaxy.hyper_galaxy_image
-
-    if hasattr(model, "clumps"):
-        for clump in model.clumps:
-
-            del clump.hyper_model_image
-            del clump.hyper_galaxy_image
-
-    return model
-
-
-def hyper_noise_model_from(
-    setup_hyper, result: af.Result, include_hyper_image_sky: bool = False
-) -> af.Collection:
-    """
-    Make a hyper model from the `Result` of a model-fit, where the hyper-model is the maximum log likelihood instance
-    of the inferred model but turns the following hyper components of the model to free parameters:
-
-    1) The `Pixelization` of any `Galaxy` in the model.
-    2) The `Regularization` of any `Galaxy` in the model.
-    3) Hyper data components like a `HyperImageSky` or `HyperBackgroundNoise` if input into the function.
-    4) `HyperGalaxy` components of the `Galaxy`'s in the model, which are used to scale the noise in regions of the
-       data which are fit poorly.
-
-    The hyper model is typically used in pipelines to refine and improve an `LEq` after model-fits that fit the
-    `Galaxy` light and mass components.
-
-    Parameters
-    ----------
-    setup_hyper
-        The setup of the hyper analysis if used (e.g. hyper-galaxy noise scaling).
-    result
-        The result of a previous `Analysis` search whose maximum log likelihood model forms the basis of the hyper model.
-    include_hyper_image_sky
-        This must be true to include the hyper-image sky in the model, even if it is turned on in `setup_hyper`.
-
-    Returns
-    -------
-    af.Collection
-        The hyper model, which has an instance of the input results maximum log likelihood model with certain hyper
-        model components now free parameters.
-    """
-
-    from autogalaxy.galaxy.hyper import HyperGalaxy
-
-    if setup_hyper is None:
-        return None
-
-    if setup_hyper.hyper_galaxy_names is None:
-        if setup_hyper.hypers_all_off:
-            return None
-        if setup_hyper.hypers_all_except_image_sky_off:
-            if not include_hyper_image_sky:
-                return None
-
-    model = result.instance.as_model()
-
-    model = clean_model_of_hyper_images(model=model)
-
-    model.hyper_image_sky = setup_hyper.hyper_image_sky
-    model.hyper_background_noise = setup_hyper.hyper_background_noise
-
-    if setup_hyper.hyper_galaxy_names is not None:
-
-        for path_galaxy, galaxy in result.path_galaxy_tuples:
-            if path_galaxy[-1] in setup_hyper.hyper_galaxy_names:
-                if not np.all(result.hyper_galaxy_image_path_dict[path_galaxy] == 0):
-
-                    galaxy = getattr(model.galaxies, path_galaxy[-1])
-
-                    setattr(galaxy, "hyper_galaxy", af.Model(HyperGalaxy))
-
-    return model
-
-
-def hyper_pix_model_from(
-    setup_hyper,
-    result: af.Result,
-    include_hyper_image_sky: bool = False,
-    pixelization_overwrite=None,
-    regularization_overwrite=None,
-) -> af.Collection:
-    """
-    Make a hyper model from the `Result` of a model-fit, where the hyper-model is the maximum log likelihood instance
-    of the inferred model but turns the following hyper components of the model to free parameters:
-
-    1) The `Pixelization` of any `Galaxy` in the model.
-    2) The `Regularization` of any `Galaxy` in the model.
-    3) Hyper data components like a `HyperImageSky` or `HyperBackgroundNoise` if input into the function.
-    4) `HyperGalaxy` components of the `Galaxy`'s in the model, which are used to scale the noise in regions of the
-       data which are fit poorly.
-
-    The hyper model is typically used in pipelines to refine and improve an `LEq` after model-fits that fit the
-    `Galaxy` light and mass components.
-
-    Parameters
-    ----------
-    setup_hyper
-        The setup of the hyper analysis if used (e.g. hyper-galaxy noise scaling).
-    result
-        The result of a previous `Analysis` search whose maximum log likelihood model forms the basis of the hyper model.
-    include_hyper_image_sky
-        This must be true to include the hyper-image sky in the model, even if it is turned on in `setup_hyper`.
-
-    Returns
-    -------
-    af.Collection
-        The hyper model, which has an instance of the input results maximum log likelihood model with certain hyper
-        model components now free parameters.
-    """
-
-    if setup_hyper is None:
-        return None
-
-<<<<<<< HEAD
-    # TODO : Add not to as_model.
-
-    model = result.instance.as_model(
-        (
-            aa.AbstractMesh,
-            aa.reg.ConstantSplit,
-            aa.reg.AdaptiveBrightnessSplit,
-            aa.reg.ConstantSplit,
-            aa.reg.AdaptiveBrightness,
-            aa.reg.ConstantSplit,
-        )
-=======
-    model = result.instance.as_model(
-        model_classes=(aa.AbstractMesh, aa.AbstractRegularization),
-        excluded_classes=(aa.reg.ConstantZeroth, aa.reg.Zeroth),
->>>>>>> 773b4bf9
-    )
-
-    if not has_pixelization_from(model=model):
-        return None
-
-    if pixelization_overwrite:
-        model.galaxies.source.pixelization = af.Model(pixelization_overwrite)
-
-    if regularization_overwrite:
-        model.galaxies.source.regularization = af.Model(regularization_overwrite)
-
-    if setup_hyper.mesh_pixels_fixed is not None:
-        if hasattr(model.galaxies.source.pixelization.mesh, "pixels"):
-            model.galaxies.source.pixelization.mesh.pixels = (
-                setup_hyper.mesh_pixels_fixed
-            )
-
-    model = clean_model_of_hyper_images(model=model)
-
-    model.hyper_image_sky = None
-    model.hyper_background_noise = None
-
-    if setup_hyper.hyper_image_sky is not None and include_hyper_image_sky:
-        model.hyper_image_sky = setup_hyper.hyper_image_sky
-
-    if setup_hyper.hyper_background_noise is not None:
-        try:
-            model.hyper_background_noise = result.instance.hyper_background_noise
-        except AttributeError:
-            pass
-
-    if setup_hyper.hyper_galaxy_names is not None:
-
-        for path_galaxy, galaxy in result.path_galaxy_tuples:
-            if path_galaxy[-1] in setup_hyper.hyper_galaxy_names:
-                if not np.all(result.hyper_galaxy_image_path_dict[path_galaxy] == 0):
-
-                    model_galaxy = getattr(model.galaxies, path_galaxy[-1])
-
-                    setattr(model_galaxy, "hyper_galaxy", galaxy.hyper_galaxy)
-
-    return model
-
-
-def hyper_fit_no_noise(
-    setup_hyper,
-    result: af.Result,
-    analysis,
-    search_previous,
-    use_positive_only_solver: bool = False,
-    include_hyper_image_sky: bool = False,
-):
-
-    analysis.set_hyper_dataset(result=result)
-
-    if use_positive_only_solver:
-
-        analysis.settings_inversion.use_positive_only_solver = True
-
-    hyper_model_pix = hyper_pix_model_from(
-        setup_hyper=setup_hyper,
-        result=result,
-        include_hyper_image_sky=include_hyper_image_sky,
-    )
-
-    if hyper_model_pix is None:
-
-        return result
-
-    search = setup_hyper.search_pix_cls(
-        path_prefix=search_previous.path_prefix_no_unique_tag,
-        name=f"{search_previous.paths.name}__hyper_pix",
-        unique_tag=search_previous.paths.unique_tag,
-        number_of_cores=search_previous.number_of_cores,
-        **setup_hyper.search_pix_dict,
-    )
-
-    hyper_pix_result = search.fit(model=hyper_model_pix, analysis=analysis)
-
-    result.hyper = hyper_pix_result
-
-    return result
-
-
-def hyper_fit(
-    setup_hyper,
-    result: af.Result,
-    analysis,
-    search_previous: af.NonLinearSearch,
-    use_positive_only_solver: bool = False,
-    include_hyper_image_sky: bool = False,
-    pixelization_overwrite=None,
-    regularization_overwrite=None,
-):
-    """
-    Perform a hyper-fit, which extends a model-fit with an additional fit which fixes the non-hyper components of the
-    model (e.g., `LightProfile`'s, `MassProfile`) to the `Result`'s maximum likelihood fit. The hyper-fit then treats
-    only the hyper-model components as free parameters, which are any of the following model components:
-
-    1) The `Pixelization` of any `Galaxy` in the model.
-    2) The `Regularization` of any `Galaxy` in the model.
-    3) Hyper data components like a `HyperImageSky` or `HyperBackgroundNoise` if input into the function.
-    4) `HyperGalaxy` components of the `Galaxy`'s in the model, which are used to scale the noise in regions of the
-       data which are fit poorly.
-
-    The hyper model is typically used in pipelines to refine and improve an `LEq` after model-fits that fit the
-    `Galaxy` light and mass components.
-
-    Parameters
-    ----------
-    hyper_model : Collection
-        The hyper model used by the hyper-fit, which models hyper-components like a `Pixelization` or `HyperGalaxy`'s.
-    setup_hyper : SetupHyper
-        The setup of the hyper analysis if used (e.g. hyper-galaxy noise scaling).
-    result : af.Result
-        The result of a previous `Analysis` search whose maximum log likelihood model forms the basis of the hyper model.
-    analysis : Analysis
-        An analysis class used to fit imaging or interferometer data with a model.
-    use_positive_only_solver
-        Use a positive-only solver for the linear algebra, which does not allow negative values in the lens light /
-        source reconstructions.
-
-    Returns
-    -------
-    af.Result
-        The result of the hyper model-fit, which has a new attribute `result.hyper` that contains updated parameter
-        values for the hyper-model components for passing to later model-fits.
-    """
-
-    if analysis.hyper_model_image is None:
-
-        analysis.set_hyper_dataset(result=result)
-
-    hyper_noise_model = hyper_noise_model_from(
-        setup_hyper=setup_hyper,
-        result=result,
-        include_hyper_image_sky=include_hyper_image_sky,
-    )
-
-    if hyper_noise_model is None:
-
-        return hyper_fit_no_noise(
-            setup_hyper=setup_hyper,
-            result=result,
-            analysis=analysis,
-            search_previous=search_previous,
-            use_positive_only_solver=use_positive_only_solver,
-            include_hyper_image_sky=include_hyper_image_sky,
-        )
-
-    if use_positive_only_solver:
-        analysis.settings_inversion.use_positive_only_solver = True
-
-    if hyper_noise_model is not None:
-
-        search = setup_hyper.search_noise_cls(
-            path_prefix=search_previous.path_prefix_no_unique_tag,
-            name=f"{search_previous.paths.name}__hyper_noise",
-            unique_tag=search_previous.paths.unique_tag,
-            number_of_cores=search_previous.number_of_cores,
-            **setup_hyper.search_noise_dict,
-        )
-
-        hyper_noise_result = search.fit(model=hyper_noise_model, analysis=analysis)
-
-    analysis.set_hyper_dataset(result=result)
-
-    hyper_pix_model = hyper_pix_model_from(
-        setup_hyper=setup_hyper,
-        result=hyper_noise_result,
-        include_hyper_image_sky=include_hyper_image_sky,
-        pixelization_overwrite=pixelization_overwrite,
-        regularization_overwrite=regularization_overwrite,
-    )
-
-    if hyper_pix_model is None:
-
-        result.hyper = hyper_noise_result
-
-        return result
-
-    try:
-        set_upper_limit_of_pixelization_pixels_prior(
-            model=hyper_pix_model, pixels_in_mask=result.mask.pixels_in_mask
-        )
-    except AttributeError:
-        pass
-
-    search = setup_hyper.search_pix_cls(
-        path_prefix=search_previous.path_prefix_no_unique_tag,
-        name=f"{search_previous.paths.name}__hyper_pix",
-        unique_tag=search_previous.paths.unique_tag,
-        number_of_cores=search_previous.number_of_cores,
-        **setup_hyper.search_pix_dict,
-    )
-
-    hyper_pix_result = search.fit(model=hyper_pix_model, analysis=analysis)
-
-    result.hyper = hyper_pix_result
-
-    return result
-
-
-def hyper_model_from(
-    setup_hyper, result: af.Result, include_hyper_image_sky: bool = False
-) -> af.Collection:
-    """
-    Make a hyper model from the `Result` of a model-fit, where the hyper-model is the maximum log likelihood instance
-    of the inferred model but turns the following hyper components of the model to free parameters:
-    1) The `Pixelization` of any `Galaxy` in the model.
-    2) The `Regularization` of any `Galaxy` in the model.
-    3) Hyper data components like a `HyperImageSky` or `HyperBackgroundNoise` if input into the function.
-    4) `HyperGalaxy` components of the `Galaxy`'s in the model, which are used to scale the noise in regions of the
-       data which are fit poorly.
-
-    The hyper model is typically used in pipelines to refine and improve an `LEq` after model-fits that fit the
-    `Galaxy` light and mass components.
-
-    Parameters
-    ----------
-    setup_hyper
-        The setup of the hyper analysis if used (e.g. hyper-galaxy noise scaling).
-    result
-        The result of a previous `Analysis` search whose maximum log likelihood model forms the basis of the hyper model.
-    include_hyper_image_sky
-        This must be true to include the hyper-image sky in the model, even if it is turned on in `setup_hyper`.
-    Returns
-    -------
-    af.Collection
-        The hyper model, which has an instance of the input results maximum log likelihood model with certain hyper
-        model components now free parameters.
-    """
-
-    from autogalaxy.galaxy.hyper import HyperGalaxy
-
-    model = result.instance.as_model(
-        model_classes=(aa.AbstractMesh, aa.AbstractRegularization),
-        excluded_classes=(aa.reg.ConstantZeroth, aa.reg.Zeroth),
-    )
-
-    model = clean_model_of_hyper_images(model=model)
-
-    if setup_hyper is None:
-        return None
-
-    if setup_hyper.hyper_galaxy_names is None:
-        if not has_pixelization_from(model=model):
-            if setup_hyper.hypers_all_off:
-                return None
-            if setup_hyper.hypers_all_except_image_sky_off:
-                if not include_hyper_image_sky:
-                    return None
-
-    model.hyper_image_sky = setup_hyper.hyper_image_sky
-    model.hyper_background_noise = setup_hyper.hyper_background_noise
-
-    if setup_hyper.hyper_galaxy_names is not None:
-
-        for path_galaxy, galaxy in result.path_galaxy_tuples:
-            if path_galaxy[-1] in setup_hyper.hyper_galaxy_names:
-                if not np.all(result.hyper_galaxy_image_path_dict[path_galaxy] == 0):
-
-                    galaxy = getattr(model.galaxies, path_galaxy[-1])
-
-                    setattr(galaxy, "hyper_galaxy", af.Model(HyperGalaxy))
-
-    return model
-
-
-def stochastic_model_from(
-    result,
-    include_lens_light=False,
-    include_pixelization=False,
-    include_regularization=False,
-    subhalo_centre_width=None,
-    subhalo_mass_at_200_log_uniform=True,
-    clean_model: bool = True,
-):
-    """
-    Make a stochastic model from  the `Result` of a model-fit, where the stochastic model uses the same model
-    components as the original model but may switch certain components (e.g. the lens light, source pixelization)
-    to free parameters.
-
-    The stochastic model is used to perform a stochastic model-fit, which refits a model but introduces a log
-    likelihood cap whereby all model-samples with a likelihood above this cap are rounded down to the value of the cap.
-
-    This `log_likelihood_cap` is determined by sampling ~250 log likeilhood values from the original model's, but where
-    each model evaluation uses a different KMeans seed of the pixelization to derive a unique pixelization with which
-    to reconstruct the source galaxy (therefore a pixelization which uses the KMeans method, like the
-    `VoronoiBrightnessImage` must be used to perform a stochastic fit).
-
-    The cap is computed as the mean of these ~250 values and it is introduced o avoid underestimated errors due
-    to artificial likelihood boosts.
-
-    Parameters
-    ----------
-    result : af.Result
-        The result of a previous `Analysis` search whose maximum log likelihood model forms the basis of the hyper model.
-    include_lens_light
-        If `True` and the model includes any `LightProfile`'s, these are fitted for in the model.
-    include_pixelization
-        If `True` the `VoronoiBrightnessImage` pixelization in the model is fitted for.
-    include_regularization
-        If `True` the regularization in the model is fitted for.
-    subhalo_centre_width
-        The `sigma` value of the `GaussianPrior` on the centre of the subhalo, if it is included in the lens model.
-    subhalo_mass_at_200_log_uniform
-        if `True`, the subhalo mass (if included) does not assume a `GaussianPrior` from the previous fit, but instead
-        retains the default `LogUniformPrior`.
-
-    Returns
-    -------
-    af.Collection
-        The stochastic model, which is the same model as the input model but may fit for or fix additional parameters.
-    """
-    if not hasattr(result.model.galaxies, "lens"):
-        raise exc.PriorException(
-            "Cannot extend a search with a stochastic search if the lens galaxy `Model` "
-            "is not named `lens`. "
-        )
-
-    model_classes = [MassProfile]
-
-    if include_lens_light:
-        model_classes.append(LightProfile)
-
-    if include_pixelization:
-        model_classes.append(aa.AbstractMesh)
-
-    if include_regularization:
-        model_classes.append(aa.AbstractRegularization)
-
-    model = result.instance.as_model(tuple(model_classes))
-
-    if clean_model:
-        model = clean_model_of_hyper_images(model=model)
-
-    model.galaxies.lens.take_attributes(source=result.model.galaxies.lens)
-
-    if hasattr(model, "clumps"):
-        model.clumps = result.model.clumps
-
-    if hasattr(model.galaxies, "subhalo"):
-        model.galaxies.subhalo.take_attributes(source=result.model.galaxies.subhalo)
-
-        if subhalo_centre_width is not None:
-            model.galaxies.subhalo.mass.centre = result.model_absolute(
-                a=subhalo_centre_width
-            ).galaxies.subhalo.mass.centre
-
-        if subhalo_mass_at_200_log_uniform:
-            model.galaxies.subhalo.mass.mass_at_200 = af.LogUniformPrior(
-                lower_limit=1e6, upper_limit=1e12
-            )
-
-    return model
-
-
-def stochastic_fit(
-    stochastic_model: af.Collection,
-    search_cls: ClassVar[af.NonLinearSearch],
-    search_pix_dict: Dict,
-    result: ResultDataset,
-    analysis: AnalysisDataset,
-    search_previous: af.NonLinearSearch,
-    info: Dict = None,
-    pickle_files: List[str] = None,
-):
-    """
-    Perform a stochastic model-fit, which refits a model but introduces a log likelihood cap whereby all model-samples
-    with a likelihood above this cap are rounded down to the value of the cap.
-
-    This `log_likelihood_cap` is determined by sampling ~250 log likelihood values from the original model's maximum
-    log likelihood model. However, the pixelization used to reconstruct the source of each model evaluation uses a
-    different KMeans seed, such that each reconstruction uses a unique pixel-grid. The model must therefore use a
-    pixelization which uses the KMeans method to construct the pixel-grid, for example the `VoronoiBrightnessImage`.
-
-    The cap is computed as the mean of these ~250 values and it is introduced to avoid underestimated errors due
-    to artificial likelihood boosts.
-
-    Parameters
-    ----------
-    setup_hyper : SetupHyper
-        The setup of the hyper analysis if used (e.g. hyper-galaxy noise scaling).
-    result : af.Result
-        The result of a previous `Analysis` search whose maximum log likelihood model forms the basis of the hyper model.
-    include_hyper_image_sky : hd.HyperImageSky
-        This must be true to include the hyper-image sky in the model, even if it is turned on in `setup_hyper`.
-
-    Returns
-    -------
-    af.Collection
-        The hyper model, which has an instance of the input results maximum log likelihood model with certain hyper
-        model components now free parameters.
-    """
-
-    mean, sigma = norm.fit(
-        result.stochastic_log_likelihoods_from(paths=search_previous.paths)
-    )
-    log_likelihood_cap = mean
-
-    name = f"{search_previous.paths.name}__stochastic"
-
-    search = search_cls(
-        path_prefix=search_previous.path_prefix_no_unique_tag,
-        name=name,
-        unique_tag=search_previous.paths.unique_tag,
-        number_of_cores=search_previous.number_of_cores,
-        **search_pix_dict,
-    )
-
-    stochastic_result = search.fit(
-        model=stochastic_model,
-        analysis=analysis,
-        log_likelihood_cap=log_likelihood_cap,
-        info=info,
-        pickle_files=pickle_files,
-    )
-
-    search.paths.restore()
-
-    search.paths.save_object(
-        "stochastic_log_likelihoods",
-        result.stochastic_log_likelihoods_from(paths=search_previous.paths),
-    )
-
-    search.paths.zip_remove()
-
-    result.stochastic = stochastic_result
-
-    return result
+from __future__ import annotations
+import logging
+import numpy as np
+from scipy.stats import norm
+from typing import TYPE_CHECKING, ClassVar, Dict, List
+
+if TYPE_CHECKING:
+    from autogalaxy.analysis.analysis import AnalysisDataset
+    from autogalaxy.analysis.result import ResultDataset
+
+import autofit as af
+import autoarray as aa
+
+from autogalaxy.profiles.light.abstract import LightProfile
+from autogalaxy.profiles.mass.abstract.abstract import MassProfile
+
+from autogalaxy import exc
+
+logger = logging.getLogger(__name__)
+
+logger.setLevel(level="INFO")
+
+
+def isprior(obj):
+    if isinstance(obj, af.Model):
+        return True
+    return False
+
+
+def isinstance_or_prior(obj, cls):
+    if isinstance(obj, cls):
+        return True
+    if isinstance(obj, af.Model) and obj.cls == cls:
+        return True
+    return False
+
+
+def mesh_list_from(model: af.Collection) -> List[aa.AbstractMesh]:
+    """
+    For a model containing one or more galaxies, inspect its attributes and return the list of `mesh`'s of each
+    `pixelization` of all galaxies. If no galaxy has pixelization an empty list is returned.
+
+    This function expects that the input model is a `Collection` where the first model-component has the
+    name `galaxies`, and is itself a `Collection` of `Galaxy` instances. This is the
+    standard API for creating a model in PyAutoGalaxy.
+
+    The result of `mesh_from` is used by the preloading to determine whether certain parts of a
+    calculation can be cached before the non-linear search begins for efficiency.
+
+    Parameters
+    ----------
+    model
+        Contains the `galaxies` in the model that will be fitted via the non-linear search.
+
+    Returns
+    -------
+    The `mesh` of a galaxy, provided one galaxy has a `mesh`.
+    """
+
+    instance = model.instance_from_prior_medians(ignore_prior_limits=True)
+
+    mesh_list = []
+
+    for galaxy in instance.galaxies:
+
+        pixelization_list = galaxy.cls_list_from(cls=aa.Pixelization)
+
+        for pixelization in pixelization_list:
+            if pixelization is not None:
+                mesh_list.append(pixelization.mesh)
+
+    return mesh_list
+
+
+def has_pixelization_from(model: af.Collection) -> bool:
+    """
+    For a model containing one or more galaxies, inspect its attributes and return `True` if a galaxy has a
+    `Pixelization` otherwise return `False`.
+
+    This function expects that the input model is a `Collection` where the first model-component has the
+    name `galaxies`, and is itself a `Collection` of `Galaxy` instances. This is the
+    standard API for creating a model in PyAutoGalaxy.
+
+    The result of `has_pixelization_from` is used by the preloading to determine whether certain parts of a
+    calculation can be cached before the non-linear search begins for efficiency.
+
+    Parameters
+    ----------
+    model : af.Collection
+        Contains the `galaxies` in the model that will be fitted via the non-linear search.
+
+    Returns
+    -------
+    aa.mesh.Mesh or None:
+        The `Pixelization` of a galaxy, provided one galaxy has a `Pixelization`.
+    """
+    mesh_list = mesh_list_from(model=model)
+
+    return len(mesh_list) > 0
+
+
+def set_upper_limit_of_pixelization_pixels_prior(
+    model: af.Collection,
+    pixels_in_mask: int,
+    lower_limit_no_pixels_below_mask: int = 10,
+):
+    """
+    If the mesh(es) of pixelizations being fitted in the hyper-model fit is a `VoronoiBrightnessImage` pixelization,
+    this function sets the upper limit of its `pixels` prior to the number of data points in the mask.
+
+    This ensures the KMeans algorithm does not raise an exception due to having fewer data points than source pixels.
+
+    Parameters
+    ----------
+    model
+        The hyper model used by the hyper-fit, which models hyper-components like a `Pixelization` or `HyperGalaxy`'s.
+    pixels_in_mask
+        The number of pixels in the mask, which are used to set the upper and lower limits of the priors on the
+        number of pixels in the pixelization.
+    lower_limit_no_pixels_below_mask
+        If the prior lower limit on the pixelization's number of pixels is above the number of pixels in the mask,
+        the number of pixels in the mask below which the lower limit is set.
+    """
+
+    if not hasattr(model, "galaxies"):
+        return
+
+    mesh_list = model.galaxies.models_with_type(
+        cls=(
+            aa.mesh.DelaunayBrightnessImage,
+            aa.mesh.VoronoiBrightnessImage,
+            aa.mesh.VoronoiNNBrightnessImage,
+        )
+    )
+
+    if not mesh_list:
+        return
+
+    for mesh in mesh_list:
+
+        if hasattr(mesh.pixels, "upper_limit"):
+
+            if pixels_in_mask < mesh.pixels.upper_limit:
+
+                lower_limit = mesh.pixels.lower_limit
+
+                log_str = (
+                    "MODIFY BEFORE FIT -  A pixelization mesh's pixel UniformPrior upper limit"
+                    "was greater than the number of pixels in the mask. It has been "
+                    "reduced to the number of pixels in the mask.\,"
+                )
+
+                if lower_limit > pixels_in_mask:
+
+                    lower_limit = pixels_in_mask - lower_limit_no_pixels_below_mask
+
+                    logger.info(
+                        log_str
+                        + "MODIFY BEFORE FIT - The pixelization's mesh's pixel UniformPrior lower_limit was "
+                        "also above the number of pixels in the mask, and has been reduced"
+                        "to the number of pixels in the mask minus 10."
+                    )
+                else:
+                    logger.info(log_str)
+
+                mesh.pixels = af.UniformPrior(
+                    lower_limit=lower_limit,
+                    upper_limit=pixels_in_mask,
+                )
+
+
+def clean_model_of_hyper_images(model):
+
+    for galaxy in model.galaxies:
+
+        del galaxy.hyper_model_image
+        del galaxy.hyper_galaxy_image
+
+    if hasattr(model, "clumps"):
+        for clump in model.clumps:
+
+            del clump.hyper_model_image
+            del clump.hyper_galaxy_image
+
+    return model
+
+
+def hyper_noise_model_from(
+    setup_hyper, result: af.Result, include_hyper_image_sky: bool = False
+) -> af.Collection:
+    """
+    Make a hyper model from the `Result` of a model-fit, where the hyper-model is the maximum log likelihood instance
+    of the inferred model but turns the following hyper components of the model to free parameters:
+
+    1) The `Pixelization` of any `Galaxy` in the model.
+    2) The `Regularization` of any `Galaxy` in the model.
+    3) Hyper data components like a `HyperImageSky` or `HyperBackgroundNoise` if input into the function.
+    4) `HyperGalaxy` components of the `Galaxy`'s in the model, which are used to scale the noise in regions of the
+       data which are fit poorly.
+
+    The hyper model is typically used in pipelines to refine and improve an `LEq` after model-fits that fit the
+    `Galaxy` light and mass components.
+
+    Parameters
+    ----------
+    setup_hyper
+        The setup of the hyper analysis if used (e.g. hyper-galaxy noise scaling).
+    result
+        The result of a previous `Analysis` search whose maximum log likelihood model forms the basis of the hyper model.
+    include_hyper_image_sky
+        This must be true to include the hyper-image sky in the model, even if it is turned on in `setup_hyper`.
+
+    Returns
+    -------
+    af.Collection
+        The hyper model, which has an instance of the input results maximum log likelihood model with certain hyper
+        model components now free parameters.
+    """
+
+    from autogalaxy.galaxy.hyper import HyperGalaxy
+
+    if setup_hyper is None:
+        return None
+
+    if setup_hyper.hyper_galaxy_names is None:
+        if setup_hyper.hypers_all_off:
+            return None
+        if setup_hyper.hypers_all_except_image_sky_off:
+            if not include_hyper_image_sky:
+                return None
+
+    model = result.instance.as_model()
+
+    model = clean_model_of_hyper_images(model=model)
+
+    model.hyper_image_sky = setup_hyper.hyper_image_sky
+    model.hyper_background_noise = setup_hyper.hyper_background_noise
+
+    if setup_hyper.hyper_galaxy_names is not None:
+
+        for path_galaxy, galaxy in result.path_galaxy_tuples:
+            if path_galaxy[-1] in setup_hyper.hyper_galaxy_names:
+                if not np.all(result.hyper_galaxy_image_path_dict[path_galaxy] == 0):
+
+                    galaxy = getattr(model.galaxies, path_galaxy[-1])
+
+                    setattr(galaxy, "hyper_galaxy", af.Model(HyperGalaxy))
+
+    return model
+
+
+def hyper_pix_model_from(
+    setup_hyper,
+    result: af.Result,
+    include_hyper_image_sky: bool = False,
+    pixelization_overwrite=None,
+    regularization_overwrite=None,
+) -> af.Collection:
+    """
+    Make a hyper model from the `Result` of a model-fit, where the hyper-model is the maximum log likelihood instance
+    of the inferred model but turns the following hyper components of the model to free parameters:
+
+    1) The `Pixelization` of any `Galaxy` in the model.
+    2) The `Regularization` of any `Galaxy` in the model.
+    3) Hyper data components like a `HyperImageSky` or `HyperBackgroundNoise` if input into the function.
+    4) `HyperGalaxy` components of the `Galaxy`'s in the model, which are used to scale the noise in regions of the
+       data which are fit poorly.
+
+    The hyper model is typically used in pipelines to refine and improve an `LEq` after model-fits that fit the
+    `Galaxy` light and mass components.
+
+    Parameters
+    ----------
+    setup_hyper
+        The setup of the hyper analysis if used (e.g. hyper-galaxy noise scaling).
+    result
+        The result of a previous `Analysis` search whose maximum log likelihood model forms the basis of the hyper model.
+    include_hyper_image_sky
+        This must be true to include the hyper-image sky in the model, even if it is turned on in `setup_hyper`.
+
+    Returns
+    -------
+    af.Collection
+        The hyper model, which has an instance of the input results maximum log likelihood model with certain hyper
+        model components now free parameters.
+    """
+
+    if setup_hyper is None:
+        return None
+
+    model = result.instance.as_model(
+        model_classes=(aa.AbstractMesh, aa.AbstractRegularization),
+        excluded_classes=(aa.reg.ConstantZeroth, aa.reg.Zeroth),
+    )
+
+    if not has_pixelization_from(model=model):
+        return None
+
+    if pixelization_overwrite:
+        model.galaxies.source.pixelization = af.Model(pixelization_overwrite)
+
+    if regularization_overwrite:
+        model.galaxies.source.regularization = af.Model(regularization_overwrite)
+
+    if setup_hyper.mesh_pixels_fixed is not None:
+        if hasattr(model.galaxies.source.pixelization.mesh, "pixels"):
+            model.galaxies.source.pixelization.mesh.pixels = (
+                setup_hyper.mesh_pixels_fixed
+            )
+
+    model = clean_model_of_hyper_images(model=model)
+
+    model.hyper_image_sky = None
+    model.hyper_background_noise = None
+
+    if setup_hyper.hyper_image_sky is not None and include_hyper_image_sky:
+        model.hyper_image_sky = setup_hyper.hyper_image_sky
+
+    if setup_hyper.hyper_background_noise is not None:
+        try:
+            model.hyper_background_noise = result.instance.hyper_background_noise
+        except AttributeError:
+            pass
+
+    if setup_hyper.hyper_galaxy_names is not None:
+
+        for path_galaxy, galaxy in result.path_galaxy_tuples:
+            if path_galaxy[-1] in setup_hyper.hyper_galaxy_names:
+                if not np.all(result.hyper_galaxy_image_path_dict[path_galaxy] == 0):
+
+                    model_galaxy = getattr(model.galaxies, path_galaxy[-1])
+
+                    setattr(model_galaxy, "hyper_galaxy", galaxy.hyper_galaxy)
+
+    return model
+
+
+def hyper_fit_no_noise(
+    setup_hyper,
+    result: af.Result,
+    analysis,
+    search_previous,
+    use_positive_only_solver: bool = False,
+    include_hyper_image_sky: bool = False,
+):
+
+    analysis.set_hyper_dataset(result=result)
+
+    if use_positive_only_solver:
+
+        analysis.settings_inversion.use_positive_only_solver = True
+
+    hyper_model_pix = hyper_pix_model_from(
+        setup_hyper=setup_hyper,
+        result=result,
+        include_hyper_image_sky=include_hyper_image_sky,
+    )
+
+    if hyper_model_pix is None:
+
+        return result
+
+    search = setup_hyper.search_pix_cls(
+        path_prefix=search_previous.path_prefix_no_unique_tag,
+        name=f"{search_previous.paths.name}__hyper_pix",
+        unique_tag=search_previous.paths.unique_tag,
+        number_of_cores=search_previous.number_of_cores,
+        **setup_hyper.search_pix_dict,
+    )
+
+    hyper_pix_result = search.fit(model=hyper_model_pix, analysis=analysis)
+
+    result.hyper = hyper_pix_result
+
+    return result
+
+
+def hyper_fit(
+    setup_hyper,
+    result: af.Result,
+    analysis,
+    search_previous: af.NonLinearSearch,
+    use_positive_only_solver: bool = False,
+    include_hyper_image_sky: bool = False,
+    pixelization_overwrite=None,
+    regularization_overwrite=None,
+):
+    """
+    Perform a hyper-fit, which extends a model-fit with an additional fit which fixes the non-hyper components of the
+    model (e.g., `LightProfile`'s, `MassProfile`) to the `Result`'s maximum likelihood fit. The hyper-fit then treats
+    only the hyper-model components as free parameters, which are any of the following model components:
+
+    1) The `Pixelization` of any `Galaxy` in the model.
+    2) The `Regularization` of any `Galaxy` in the model.
+    3) Hyper data components like a `HyperImageSky` or `HyperBackgroundNoise` if input into the function.
+    4) `HyperGalaxy` components of the `Galaxy`'s in the model, which are used to scale the noise in regions of the
+       data which are fit poorly.
+
+    The hyper model is typically used in pipelines to refine and improve an `LEq` after model-fits that fit the
+    `Galaxy` light and mass components.
+
+    Parameters
+    ----------
+    hyper_model : Collection
+        The hyper model used by the hyper-fit, which models hyper-components like a `Pixelization` or `HyperGalaxy`'s.
+    setup_hyper : SetupHyper
+        The setup of the hyper analysis if used (e.g. hyper-galaxy noise scaling).
+    result : af.Result
+        The result of a previous `Analysis` search whose maximum log likelihood model forms the basis of the hyper model.
+    analysis : Analysis
+        An analysis class used to fit imaging or interferometer data with a model.
+    use_positive_only_solver
+        Use a positive-only solver for the linear algebra, which does not allow negative values in the lens light /
+        source reconstructions.
+
+    Returns
+    -------
+    af.Result
+        The result of the hyper model-fit, which has a new attribute `result.hyper` that contains updated parameter
+        values for the hyper-model components for passing to later model-fits.
+    """
+
+    if analysis.hyper_model_image is None:
+
+        analysis.set_hyper_dataset(result=result)
+
+    hyper_noise_model = hyper_noise_model_from(
+        setup_hyper=setup_hyper,
+        result=result,
+        include_hyper_image_sky=include_hyper_image_sky,
+    )
+
+    if hyper_noise_model is None:
+
+        return hyper_fit_no_noise(
+            setup_hyper=setup_hyper,
+            result=result,
+            analysis=analysis,
+            search_previous=search_previous,
+            use_positive_only_solver=use_positive_only_solver,
+            include_hyper_image_sky=include_hyper_image_sky,
+        )
+
+    if use_positive_only_solver:
+        analysis.settings_inversion.use_positive_only_solver = True
+
+    if hyper_noise_model is not None:
+
+        search = setup_hyper.search_noise_cls(
+            path_prefix=search_previous.path_prefix_no_unique_tag,
+            name=f"{search_previous.paths.name}__hyper_noise",
+            unique_tag=search_previous.paths.unique_tag,
+            number_of_cores=search_previous.number_of_cores,
+            **setup_hyper.search_noise_dict,
+        )
+
+        hyper_noise_result = search.fit(model=hyper_noise_model, analysis=analysis)
+
+    analysis.set_hyper_dataset(result=result)
+
+    hyper_pix_model = hyper_pix_model_from(
+        setup_hyper=setup_hyper,
+        result=hyper_noise_result,
+        include_hyper_image_sky=include_hyper_image_sky,
+        pixelization_overwrite=pixelization_overwrite,
+        regularization_overwrite=regularization_overwrite,
+    )
+
+    if hyper_pix_model is None:
+
+        result.hyper = hyper_noise_result
+
+        return result
+
+    try:
+        set_upper_limit_of_pixelization_pixels_prior(
+            model=hyper_pix_model, pixels_in_mask=result.mask.pixels_in_mask
+        )
+    except AttributeError:
+        pass
+
+    search = setup_hyper.search_pix_cls(
+        path_prefix=search_previous.path_prefix_no_unique_tag,
+        name=f"{search_previous.paths.name}__hyper_pix",
+        unique_tag=search_previous.paths.unique_tag,
+        number_of_cores=search_previous.number_of_cores,
+        **setup_hyper.search_pix_dict,
+    )
+
+    hyper_pix_result = search.fit(model=hyper_pix_model, analysis=analysis)
+
+    result.hyper = hyper_pix_result
+
+    return result
+
+
+def hyper_model_from(
+    setup_hyper, result: af.Result, include_hyper_image_sky: bool = False
+) -> af.Collection:
+    """
+    Make a hyper model from the `Result` of a model-fit, where the hyper-model is the maximum log likelihood instance
+    of the inferred model but turns the following hyper components of the model to free parameters:
+    1) The `Pixelization` of any `Galaxy` in the model.
+    2) The `Regularization` of any `Galaxy` in the model.
+    3) Hyper data components like a `HyperImageSky` or `HyperBackgroundNoise` if input into the function.
+    4) `HyperGalaxy` components of the `Galaxy`'s in the model, which are used to scale the noise in regions of the
+       data which are fit poorly.
+
+    The hyper model is typically used in pipelines to refine and improve an `LEq` after model-fits that fit the
+    `Galaxy` light and mass components.
+
+    Parameters
+    ----------
+    setup_hyper
+        The setup of the hyper analysis if used (e.g. hyper-galaxy noise scaling).
+    result
+        The result of a previous `Analysis` search whose maximum log likelihood model forms the basis of the hyper model.
+    include_hyper_image_sky
+        This must be true to include the hyper-image sky in the model, even if it is turned on in `setup_hyper`.
+    Returns
+    -------
+    af.Collection
+        The hyper model, which has an instance of the input results maximum log likelihood model with certain hyper
+        model components now free parameters.
+    """
+
+    from autogalaxy.galaxy.hyper import HyperGalaxy
+
+    model = result.instance.as_model(
+        model_classes=(aa.AbstractMesh, aa.AbstractRegularization),
+        excluded_classes=(aa.reg.ConstantZeroth, aa.reg.Zeroth),
+    )
+
+    model = clean_model_of_hyper_images(model=model)
+
+    if setup_hyper is None:
+        return None
+
+    if setup_hyper.hyper_galaxy_names is None:
+        if not has_pixelization_from(model=model):
+            if setup_hyper.hypers_all_off:
+                return None
+            if setup_hyper.hypers_all_except_image_sky_off:
+                if not include_hyper_image_sky:
+                    return None
+
+    model.hyper_image_sky = setup_hyper.hyper_image_sky
+    model.hyper_background_noise = setup_hyper.hyper_background_noise
+
+    if setup_hyper.hyper_galaxy_names is not None:
+
+        for path_galaxy, galaxy in result.path_galaxy_tuples:
+            if path_galaxy[-1] in setup_hyper.hyper_galaxy_names:
+                if not np.all(result.hyper_galaxy_image_path_dict[path_galaxy] == 0):
+
+                    galaxy = getattr(model.galaxies, path_galaxy[-1])
+
+                    setattr(galaxy, "hyper_galaxy", af.Model(HyperGalaxy))
+
+    return model
+
+
+def stochastic_model_from(
+    result,
+    include_lens_light=False,
+    include_pixelization=False,
+    include_regularization=False,
+    subhalo_centre_width=None,
+    subhalo_mass_at_200_log_uniform=True,
+    clean_model: bool = True,
+):
+    """
+    Make a stochastic model from  the `Result` of a model-fit, where the stochastic model uses the same model
+    components as the original model but may switch certain components (e.g. the lens light, source pixelization)
+    to free parameters.
+
+    The stochastic model is used to perform a stochastic model-fit, which refits a model but introduces a log
+    likelihood cap whereby all model-samples with a likelihood above this cap are rounded down to the value of the cap.
+
+    This `log_likelihood_cap` is determined by sampling ~250 log likeilhood values from the original model's, but where
+    each model evaluation uses a different KMeans seed of the pixelization to derive a unique pixelization with which
+    to reconstruct the source galaxy (therefore a pixelization which uses the KMeans method, like the
+    `VoronoiBrightnessImage` must be used to perform a stochastic fit).
+
+    The cap is computed as the mean of these ~250 values and it is introduced o avoid underestimated errors due
+    to artificial likelihood boosts.
+
+    Parameters
+    ----------
+    result : af.Result
+        The result of a previous `Analysis` search whose maximum log likelihood model forms the basis of the hyper model.
+    include_lens_light
+        If `True` and the model includes any `LightProfile`'s, these are fitted for in the model.
+    include_pixelization
+        If `True` the `VoronoiBrightnessImage` pixelization in the model is fitted for.
+    include_regularization
+        If `True` the regularization in the model is fitted for.
+    subhalo_centre_width
+        The `sigma` value of the `GaussianPrior` on the centre of the subhalo, if it is included in the lens model.
+    subhalo_mass_at_200_log_uniform
+        if `True`, the subhalo mass (if included) does not assume a `GaussianPrior` from the previous fit, but instead
+        retains the default `LogUniformPrior`.
+
+    Returns
+    -------
+    af.Collection
+        The stochastic model, which is the same model as the input model but may fit for or fix additional parameters.
+    """
+    if not hasattr(result.model.galaxies, "lens"):
+        raise exc.PriorException(
+            "Cannot extend a search with a stochastic search if the lens galaxy `Model` "
+            "is not named `lens`. "
+        )
+
+    model_classes = [MassProfile]
+
+    if include_lens_light:
+        model_classes.append(LightProfile)
+
+    if include_pixelization:
+        model_classes.append(aa.AbstractMesh)
+
+    if include_regularization:
+        model_classes.append(aa.AbstractRegularization)
+
+    model = result.instance.as_model(tuple(model_classes))
+
+    if clean_model:
+        model = clean_model_of_hyper_images(model=model)
+
+    model.galaxies.lens.take_attributes(source=result.model.galaxies.lens)
+
+    if hasattr(model, "clumps"):
+        model.clumps = result.model.clumps
+
+    if hasattr(model.galaxies, "subhalo"):
+        model.galaxies.subhalo.take_attributes(source=result.model.galaxies.subhalo)
+
+        if subhalo_centre_width is not None:
+            model.galaxies.subhalo.mass.centre = result.model_absolute(
+                a=subhalo_centre_width
+            ).galaxies.subhalo.mass.centre
+
+        if subhalo_mass_at_200_log_uniform:
+            model.galaxies.subhalo.mass.mass_at_200 = af.LogUniformPrior(
+                lower_limit=1e6, upper_limit=1e12
+            )
+
+    return model
+
+
+def stochastic_fit(
+    stochastic_model: af.Collection,
+    search_cls: ClassVar[af.NonLinearSearch],
+    search_pix_dict: Dict,
+    result: ResultDataset,
+    analysis: AnalysisDataset,
+    search_previous: af.NonLinearSearch,
+    info: Dict = None,
+    pickle_files: List[str] = None,
+):
+    """
+    Perform a stochastic model-fit, which refits a model but introduces a log likelihood cap whereby all model-samples
+    with a likelihood above this cap are rounded down to the value of the cap.
+
+    This `log_likelihood_cap` is determined by sampling ~250 log likelihood values from the original model's maximum
+    log likelihood model. However, the pixelization used to reconstruct the source of each model evaluation uses a
+    different KMeans seed, such that each reconstruction uses a unique pixel-grid. The model must therefore use a
+    pixelization which uses the KMeans method to construct the pixel-grid, for example the `VoronoiBrightnessImage`.
+
+    The cap is computed as the mean of these ~250 values and it is introduced to avoid underestimated errors due
+    to artificial likelihood boosts.
+
+    Parameters
+    ----------
+    setup_hyper : SetupHyper
+        The setup of the hyper analysis if used (e.g. hyper-galaxy noise scaling).
+    result : af.Result
+        The result of a previous `Analysis` search whose maximum log likelihood model forms the basis of the hyper model.
+    include_hyper_image_sky : hd.HyperImageSky
+        This must be true to include the hyper-image sky in the model, even if it is turned on in `setup_hyper`.
+
+    Returns
+    -------
+    af.Collection
+        The hyper model, which has an instance of the input results maximum log likelihood model with certain hyper
+        model components now free parameters.
+    """
+
+    mean, sigma = norm.fit(
+        result.stochastic_log_likelihoods_from(paths=search_previous.paths)
+    )
+    log_likelihood_cap = mean
+
+    name = f"{search_previous.paths.name}__stochastic"
+
+    search = search_cls(
+        path_prefix=search_previous.path_prefix_no_unique_tag,
+        name=name,
+        unique_tag=search_previous.paths.unique_tag,
+        number_of_cores=search_previous.number_of_cores,
+        **search_pix_dict,
+    )
+
+    stochastic_result = search.fit(
+        model=stochastic_model,
+        analysis=analysis,
+        log_likelihood_cap=log_likelihood_cap,
+        info=info,
+        pickle_files=pickle_files,
+    )
+
+    search.paths.restore()
+
+    search.paths.save_object(
+        "stochastic_log_likelihoods",
+        result.stochastic_log_likelihoods_from(paths=search_previous.paths),
+    )
+
+    search.paths.zip_remove()
+
+    result.stochastic = stochastic_result
+
+    return result