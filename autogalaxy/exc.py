--- conflicted
+++ resolved
@@ -1,80 +1,65 @@
-import autofit as af
-from autofit.exc import *
-from autoarray.exc import *
-
-
-<<<<<<< HEAD
-class CosmologyException(Exception):
-    """
-    Raises exceptions associated with
-
-    """
-    pass
-=======
-class ProfileException(Exception):
-    """
-    Raises exceptions associated with the `profile` modules and `LightProfile` / `MassProfile` classes.
->>>>>>> 98a8ad2c
-
-    For example when a mass-profile deflection angle calculation goes wrong due to numerical issues.
-    """
-
-    pass
-
-
-class GalaxyException(Exception):
-    """
-    Raises exceptions associated with the `galaxy` module and `Galaxy` class.
-
-    For example if stellar-mass specific calculations are used for a galaxy which does not have a stellar mas
-    component.
-    """
-
-    pass
-
-
-class PlaneException(Exception):
-    """
-    Raises exceptions associated with the `plane` module and `Galaxy` class.
-
-    For example if no galaxies or redshifts are input into a plane, such that the plane does not know its redshift
-    relative to other planes.
-    """
-
-    pass
-
-
-class AnalysisException(Exception):
-    """
-    Raises exceptions associated with the `analysis` modules in the `model` packages and `Analysis` classes.
-
-    For example if the figure of merit of the analysis class's `log_likelihood_function` has changed for a resumed
-    run from a previous run.
-    """
-
-    pass
-
-
-class PixelizationException(af.exc.FitException):
-    """
-    Raises exceptions associated with the `inversion/pixelization` modules and `Pixelization` classes.
-
-    For example if a `Rectangular` pixelization has dimensions below 3x3.
-
-    This exception overwrites `autoarray.exc.PixelizationException` in order to add a `FitException`. This means that
-    if this exception is raised during a model-fit in the analysis class's `log_likelihood_function` that model
-    is resampled and does not terminate the code.
-    """
-
-    pass
-
-
-class UnitsException(Exception):
-    """
-    Raises exceptions associated with unit conversions.
-
-    For example if when constructing a dark matter profile the units and format of the redshifts are input
-    incorrectly.
-    """
-
-    pass
+import autofit as af
+from autofit.exc import *
+from autoarray.exc import *
+
+
+class ProfileException(Exception):
+    """
+    Raises exceptions associated with the `profile` modules and `LightProfile` / `MassProfile` classes.
+
+    For example when a mass-profile deflection angle calculation goes wrong due to numerical issues.
+    """
+    pass
+
+
+class GalaxyException(Exception):
+    """
+    Raises exceptions associated with the `galaxy` module and `Galaxy` class.
+
+    For example if stellar-mass specific calculations are used for a galaxy which does not have a stellar mas
+    component.
+    """
+    pass
+
+
+class PlaneException(Exception):
+    """
+    Raises exceptions associated with the `plane` module and `Galaxy` class.
+
+    For example if no galaxies or redshifts are input into a plane, such that the plane does not know its redshift
+    relative to other planes.
+    """
+    pass
+
+
+class AnalysisException(Exception):
+    """
+    Raises exceptions associated with the `analysis` modules in the `model` packages and `Analysis` classes.
+
+    For example if the figure of merit of the analysis class's `log_likelihood_function` has changed for a resumed
+    run from a previous run.
+    """
+    pass
+
+
+class PixelizationException(af.exc.FitException):
+    """
+    Raises exceptions associated with the `inversion/pixelization` modules and `Pixelization` classes.
+
+    For example if a `Rectangular` pixelization has dimensions below 3x3.
+
+    This exception overwrites `autoarray.exc.PixelizationException` in order to add a `FitException`. This means that
+    if this exception is raised during a model-fit in the analysis class's `log_likelihood_function` that model
+    is resampled and does not terminate the code.
+    """
+    pass
+
+
+class UnitsException(Exception):
+    """
+    Raises exceptions associated with unit conversions.
+
+    For example if when constructing a dark matter profile the units and format of the redshifts are input
+    incorrectly.
+    """
+    pass