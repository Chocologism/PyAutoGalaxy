--- conflicted
+++ resolved
@@ -29,11 +29,8 @@
     intensity: I_{\rm b}
     kappa: \kappa
     kappa_s: \kappa_{\rm s}
-<<<<<<< HEAD
     log10m_vir: log_{\rm 10}(m_{vir})
-=======
     log10Mass: \log_{10}(M)
->>>>>>> f50b2c16
     m: m
     mass: M
     mass_at_200: M_{\rm 200}
