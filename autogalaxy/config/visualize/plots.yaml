--- conflicted
+++ resolved
@@ -1,103 +1,3 @@
-<<<<<<< HEAD
-# The `plots` section customizes every image that is output to hard-disk during a model-fit.
-
-# For example, if `plots: fit: subplot_fit=True``, the ``fit_dataset.png`` subplot file will
-# be plotted every time visualization is performed.
-
-dataset:                                   # Settings for plots of all datasets (e.g. ImagingPlotter, InterferometerPlotter).
-  subplot_dataset: true                    # Plot subplot containing all dataset quantities (e.g. the data, noise-map, etc.)?
-  data: false                              # Plot the individual data of every dataset?
-  noise_map: false                         # Plot the individual noise-map of every dataset?
-  signal_to_noise_map: false               # Plot the individual signal-to-noise-map of every dataset?
-  over_sampling: false            # Plot the over-sampling sub-size, used to evaluate light profiles, of every dataset?
-  over_sampling_non_uniform: false  # Plot the over-sampling sub-size, used to evaluate non uniform grids, of every dataset?
-  over_sampling_pixelization: false  # Plot the over-sampling sub-size, used to evaluate pixelizations, of every dataset?
-imaging:                                   # Settings for plots of imaging datasets (e.g. ImagingPlotter).
-  psf: false
-fit:                                       # Settings for plots of all fits (e.g. FitImagingPlotter, FitInterferometerPlotter).
-  subplot_fit: true                        # Plot subplot of all fit quantities for any dataset (e.g. the model data, residual-map, etc.)?
-  subplot_fit_log10: true                  # Plot subplot of all fit quantities for any dataset using log10 color maps (e.g. the model data, residual-map, etc.)?
-  all_at_end_png: true                     # Plot all individual plots listed below as .png (even if False)?
-  all_at_end_fits: true                    # Plot all individual plots listed below as .fits (even if False)?
-  all_at_end_pdf: false                    # Plot all individual plots listed below as publication-quality .pdf (even if False)?
-  subplot_of_galaxies: false               # Plot subplot of the model-image, subtracted image and other quantities of each galaxy?
-  subplot_galaxy_images: false             # Plot subplot of the image of each galaxy in the model?
-  subtracted_images_of_galaxies: false
-  data: false                              # Plot individual plots of the data?
-  noise_map: false                         # Plot individual plots of the noise-map?
-  signal_to_noise_map: false               # Plot individual plots of the signal-to-noise-map?
-  model_data: false                        # Plot individual plots of the model-data?
-  residual_map: false                      # Plot individual plots of the residual-map?
-  normalized_residual_map: false           # Plot individual plots of the normalized-residual-map?
-  chi_squared_map: false                   # Plot individual plots of the chi-squared-map?
-  residual_flux_fraction: false            # Plot individual plots of the residual_flux_fraction?
-  model_images_of_galaxies: false          # Plot individual plots of each galaxy's model image?
-fit_imaging: {}                            # Settings for plots of fits to imaging datasets (e.g. FitImagingPlotter).
-galaxies:                                  # Settings for plots of galaxies (e.g. GalaxiesPlotter).
-  subplot_galaxies: true                   # Plot subplot of all quantities in each galaxies group (e.g. images, convergence)?
-  all_at_end_png: true                     # Plot all individual plots listed below as .png (even if False)?
-  all_at_end_fits: true                    # Plot all individual plots listed below as .fits (even if False)?
-  all_at_end_pdf: false                    # Plot all individual plots listed below as publication-quality .pdf (even if False)?
-  subplot_galaxy_images: false             # Plot subplot of the image of each galaxy in the model?
-  image: false
-  source_plane_image: false
-  convergence: false
-  deflections: false
-  potential: false
-  magnification: false
-galaxies_1d:                                  # Settings for 1D plots of galaxies (e.g. GalaxiesPlotter).
-  image: false
-  convergence: false
-  potential: false
-inversion:                                 # Settings for plots of inversions (e.g. InversionPlotter).
-  subplot_inversion: true                  # Plot subplot of all quantities in each inversion (e.g. reconstrucuted image, reconstruction)?
-  subplot_mappings: true                   # Plot subplot of the image-to-source pixels mappings of each pixelization?
-  all_at_end_png: true                     # Plot all individual plots listed below as .png (even if False)?
-  all_at_end_fits: true                    # Plot all individual plots listed below as .fits (even if False)?
-  all_at_end_pdf: false                    # Plot all individual plots listed below as publication-quality .pdf (even if False)?
-  data_subtracted: false                   # Plot individual plots of the data with the other inversion linear objects subtracted?
-  errors: false                            # Plot image of the errors of every mesh-pixel reconstructed value?
-  sub_pixels_per_image_pixels: false      # Plot the number of sub pixels per masked data pixels?
-  mesh_pixels_per_image_pixels: false     # Plot the number of image-plane mesh pixels per masked data pixels?
-  reconstructed_image: false               # Plot image of the reconstructed data (e.g. in the image-plane)?
-  reconstruction: false                    # Plot the reconstructed inversion (e.g. the pixelization's mesh in the source-plane)?
-  regularization_weights: false            # Plot the effective regularization weight of every inversion mesh pixel?
-adapt:                                     # Settings for plots of adapt images used by adaptive pixelizations.
-  images_of_galaxies: true
-  model_image: true
-interferometer:                            # Settings for plots of interferometer datasets (e.g. InterferometerPlotter).
-  amplitudes_vs_uv_distances: false
-  phases_vs_uv_distances: false
-  uv_wavelengths: false
-  dirty_image: false
-  dirty_noise_map: false
-  dirty_signal_to_noise_map: false
-fit_interferometer:                        # Settings for plots of fits to interferometer datasets (e.g. FitInterferometerPlotter).
-  subplot_fit_dirty_images: false          # Plot subplot of the dirty-images of all interferometer datasets?
-  subplot_fit_real_space: false            # Plot subplot of the real-space images of all interferometer datasets?
-  amplitudes_vs_uv_distances: false
-  phases_vs_uv_distances: false
-  uv_wavelengths: false
-  dirty_image: false
-  dirty_noise_map: false
-  dirty_signal_to_noise_map: false
-  dirty_residual_map: false
-  dirty_normalized_residual_map: false
-  dirty_chi_squared_map: false
-fit_ellipse:                               # Settings for plots of ellipse fitting fits (e.g. FitEllipse)
-  data : true                              # Plot the data of the ellipse fit?
-  data_no_ellipse: true                    # Plot the data without the black data ellipses, which obscure noisy data?
-fit_quantity:                              # Settings for plots of fit quantities (e.g. FitQuantityPlotter).
-  all_at_end_png: true                     # Plot all individual plots listed below as .png (even if False)?
-  all_at_end_fits: true                    # Plot all individual plots listed below as .fits (even if False)?
-  all_at_end_pdf: false                    # Plot all individual plots listed below as publication-quality .pdf (even if False)?
-  chi_squared_map: false
-  image: true
-  model_image: false
-  noise_map: false
-  residual_map: false
-  normalized_residual_map: false
-=======
 # The `plots` section customizes every image that is output to hard-disk during a model-fit.
 
 # For example, if `plots: fit: subplot_fit=True``, the ``fit_dataset.png`` subplot file will
@@ -195,5 +95,4 @@
   model_image: false
   noise_map: false
   residual_map: false
-  normalized_residual_map: false
->>>>>>> 2b5b4619
+  normalized_residual_map: false