# Certain light and mass profile calculations become ill defined at (0.0, 0.0) or close to this value. This can lead
# to numerical issues in the calculation of the profile, for example a np.nan may arise, crashing the code. 
  
# To avoid this, we set a minimum value for the radial coordinate of the profile. If the radial coordinate is below 
# this value, it is rounded up to this value. This ensures that the profile cannot receive a radial coordinate of 0.0.

# For example, if an input grid coordinate has a radial coordinate of 1e-12, for most profiles this will be rounded up
# to radial_minimum=1e-08. This is a small enough value that it should not impact the results of the profile calculation.

radial_minimum:
  radial_minimum:
    Chameleon: 1.0e-08
    ChameleonSph: 1.0e-08
    dPIESph: 1.0e-8
    DevVaucouleurs: 1.0e-06
    DevVaucouleursSph: 1.0e-06
    dPIE: 1.0e-08
    dPIESph: 1.0e-08
<<<<<<< HEAD
    ExponentialGradient: 1.0e-06
    ExponentialGradientSph: 1.0e-06
=======
    dPIE_custom1: 1.0e-08
    dPIESph_custom1: 1.0e-08
    dPIE_custom2: 1.0e-08
    dPIESph_custom2: 1.0e-08
    ExponentialRadialGradient: 1.0e-06
    ExponentialRadialGradientSph: 1.0e-06
>>>>>>> 9dcbbf41
    ElsonFreeFall: 1.0e-08
    ElsonFreeFallSph: 1.0e-08
    Exponential: 1.0e-06
    ExponentialCore: 1.0e-06
    ExponentialCoreSph: 1.0e-06
    ExponentialSph: 1.0e-06
    ExternalShear: 1.0e-08
    Gaussian: 1.0e-08
    GaussianGradient: 1.0e-08
    GaussianSph: 1.0e-08
    gNFW: 1.0e-06
    gNFWMCRLudlow: 1.0e-06
    gNFWSph: 1.0e-06
    Isothermal: 1.0e-08
    IsothermalCore: 1.0e-08
    IsothermalCoreSph: 1.0e-08
    IsothermalSph: 1.0e-08
    MassSheet: 1.0e-08
    Moffat: 1.0e-08
    MoffatSph: 1.0e-08
    PowerLawMultipole: 1.0e-08
    NFW: 1.0e-06
    NFWMCRDuffySph: 1.0e-06
    NFWMCRLudlow: 1.0e-06
    NFWMCRLudlowSph: 1.0e-06
    NFWMCRScatterLudlow: 1.0e-06
    NFWMCRScatterLudlowSph: 1.0e-06
    NFWVirialMassConcSph : 1.0e-06
    NFWSph: 1.0e-06
    NFWTruncatedMCRDuffySph: 1.0e-06
    NFWTruncatedMCRLudlowSph: 1.0e-06
    NFWTruncatedMCRScatterLudlowSph: 1.0e-06
    NFWTruncatedSph: 1.0e-06
    PointMass: 1.0e-08
    PowerLaw: 1.0e-08
    PowerLawBroken: 1.0e-08
    PowerLawBrokenSph: 1.0e-08
    PowerLawCore: 1.0e-08
    PowerLawCoreSph: 1.0e-08
    PowerLawSph: 1.0e-08
    Sersic: 1.0e-06
    SersicCore: 1.0e-06
    SersicCoreSph: 1.0e-06
    SersicGradient: 1.0e-06
    SersicSph: 1.0e-06
    SersicGradientSph: 1.0e-06
    ShapeletCartesianSph: 1.0e-8
    ShapeletCartesian: 1.0e-8
    ShapeletPolarSph: 1.0e-8
    ShapeletPolar: 1.0e-8
    ShapeletExponentialSph: 1.0e-8
    ShapeletExponential: 1.0e-8
    SMBH: 1.0e-8
    SMBHBinary: 1.0e-8
    EllProfile: 1.0e-08

# Over sampling is an important numerical technique, whereby light profiles images are evaluated on a higher resolution
# grid than the image data to ensure the calculation is accurate.

# By default, a user does not specify the over sampling factor, and a default over sampling scheme is used for each
# profile. This scheme first goes to the centre of the profile, and computes circles with certain radial values
# (e.g. radii). It then assigns an over sampling `sub_size` to each circle, where the central circles have the highest
# over sampling factor and the outer circles have the lowest.

# The size of the circles that are appropriate for determining the over sampling factor are dependent on the resolution
# of the grid. For a high resolution grid (e.g. low pixel scale), a smaller circle central circle is necessary to
# over sample the profile accurately. The config file below therefore specifies the "radial factors" used for
# automatically determining the over sampling factors for each profile, which is the factor the pixel scale is multiplied
# by to determine the circle size.

# The config entry below defines the default over sampling factor for each profile, where:

# radial_factor_list: The factors that are multiplied by the pixel scale to determine the circle size that is used.
# sub_size_list: The over sampling factor that is used for each circle size.

# For the default entries below, oversampling of degree 32 x 32 is used within a circle of radius 3.01 x pixel scale,
# 4 x 4 within a circle of radius 10.01 x pixel scale and 2 x 2 for all pixels outside of this radius.

over_sampling:
  radial_factor_list:
    Chameleon: [3.01, 10.01]
    ChameleonSph: [3.01, 10.01]
    DevVaucouleurs: [3.01, 10.01]
    DevVaucouleursSph: [3.01, 10.01]
    dPIE: [3.01, 10.01]
    dPIESph: [3.01, 10.01]
    ExponentialRadialGradient: [3.01, 10.01]
    ExponentialRadialGradientSph: [3.01, 10.01]
    ElsonFreeFall: [3.01, 10.01]
    ElsonFreeFallSph: [3.01, 10.01]
    Exponential: [3.01, 10.01]
    ExponentialCore: [3.01, 10.01]
    ExponentialCoreSph: [3.01, 10.01]
    ExponentialSph: [3.01, 10.01]
    ExternalShear: [3.01, 10.01]
    Gaussian: [3.01, 10.01]
    GaussianSph: [3.01, 10.01]
    GaussianGradient: [3.01, 10.01]
    GaussianGradientSph: [3.01, 10.01]    
    gNFW: [3.01, 10.01]
    gNFWMCRLudlow: [3.01, 10.01]
    gNFWVirialMassConcSph: [3.01, 10.01]
    gNFWSph: [3.01, 10.01]
    Isothermal: [3.01, 10.01]
    IsothermalCore: [3.01, 10.01]
    IsothermalCoreSph: [3.01, 10.01]
    IsothermalSph: [3.01, 10.01]
    MassSheet: [3.01, 10.01]
    Moffat: [3.01, 10.01]
    MoffatSph: [3.01, 10.01]
    PowerLawMultipole: [3.01, 10.01]
    NFW: [3.01, 10.01]
    NFWMCRDuffySph: [3.01, 10.01]
    NFWMCRLudlow: [3.01, 10.01]
    NFWMCRLudlowSph: [3.01, 10.01]
    NFWMCRScatterLudlow: [3.01, 10.01]
    NFWMCRScatterLudlowSph: [3.01, 10.01]
    NFWVirialMassConcSph: [3.01, 10.01]
    NFWSph: [3.01, 10.01]
    NFWTruncatedMCRDuffySph: [3.01, 10.01]
    NFWTruncatedMCRLudlowSph: [3.01, 10.01]
    NFWTruncatedMCRScatterLudlowSph: [3.01, 10.01]
    NFWTruncatedSph: [3.01, 10.01]
    PointMass: [3.01, 10.01]
    PowerLaw: [3.01, 10.01]
    PowerLawBroken: [3.01, 10.01]
    PowerLawBrokenSph: [3.01, 10.01]
    PowerLawCore: [3.01, 10.01]
    PowerLawCoreSph: [3.01, 10.01]
    PowerLawSph: [3.01, 10.01]
    Sersic: [3.01, 10.01]
    SersicCore: [3.01, 10.01]
    SersicCoreSph: [3.01, 10.01]
    SersicRadialGradient: [3.01, 10.01]
    SersicSph: [3.01, 10.01]
    SersicRadialGradientSph: [3.01, 10.01]
    ShapeletCartesianSph: [3.01, 10.01]
    ShapeletCartesian: [3.01, 10.01]
    ShapeletPolarSph: [3.01, 10.01]
    ShapeletPolar: [3.01, 10.01]
    ShapeletExponentialSph: [3.01, 10.01]
    ShapeletExponential: [3.01, 10.01]
    SMBH: [3.01, 10.01]
    SMBHBinary: [3.01, 10.01]
    EllProfile: [3.01, 10.01]
    PlotExample: [3.01, 10.01]
  sub_size_list:
    Chameleon: [32, 4, 2]
    ChameleonSph: [32, 4, 2]
    DevVaucouleurs: [32, 4, 2]
    DevVaucouleursSph: [32, 4, 2]
    dPIE: [32, 4, 2]
    dPIESph: [32, 4, 2]
    ExponentialRadialGradient: [32, 4, 2]
    ExponentialRadialGradientSph: [32, 4, 2]
    ElsonFreeFall: [32, 4, 2]
    ElsonFreeFallSph: [32, 4, 2]
    Exponential: [32, 4, 2]
    ExponentialCore: [32, 4, 2]
    ExponentialCoreSph: [32, 4, 2]
    ExponentialSph: [32, 4, 2]
    ExternalShear: [32, 4, 2]
    Gaussian: [32, 4, 2]
    GaussianSph: [32, 4, 2]
    GaussianGradient: [32, 4, 2]
    GaussianGradientSph: [32, 4, 2]    
    gNFW: [32, 4, 2]
    gNFWMCRLudlow: [32, 4, 2]
    gNFWVirialMassConcSph: [32, 4, 2]
    gNFWSph: [32, 4, 2]
    Isothermal: [32, 4, 2]
    IsothermalCore: [32, 4, 2]
    IsothermalCoreSph: [32, 4, 2]
    IsothermalSph: [32, 4, 2]
    MassSheet: [32, 4, 2]
    Moffat: [32, 4, 2]
    MoffatSph: [32, 4, 2]
    PowerLawMultipole: [32, 4, 2]
    NFW: [32, 4, 2]
    NFWMCRDuffySph: [32, 4, 2]
    NFWMCRLudlow: [32, 4, 2]
    NFWMCRLudlowSph: [32, 4, 2]
    NFWMCRScatterLudlow: [32, 4, 2]
    NFWMCRScatterLudlowSph: [32, 4, 2]
    NFWVirialMassConcSph : [32, 4, 2]
    NFWSph: [32, 4, 2]
    NFWTruncatedMCRDuffySph: [32, 4, 2]
    NFWTruncatedMCRLudlowSph: [32, 4, 2]
    NFWTruncatedMCRScatterLudlowSph: [32, 4, 2]
    NFWTruncatedSph: [32, 4, 2]
    PointMass: [32, 4, 2]
    PowerLaw: [32, 4, 2]
    PowerLawBroken: [32, 4, 2]
    PowerLawBrokenSph: [32, 4, 2]
    PowerLawCore: [32, 4, 2]
    PowerLawCoreSph: [32, 4, 2]
    PowerLawSph: [32, 4, 2]
    Sersic: [32, 4, 2]
    SersicCore: [32, 4, 2]
    SersicCoreSph: [32, 4, 2]
    SersicRadialGradient: [32, 4, 2]
    SersicSph: [32, 4, 2]
    SersicRadialGradientSph: [32, 4, 2]
    ShapeletCartesianSph: [32, 4, 2]
    ShapeletCartesian: [32, 4, 2]
    ShapeletPolarSph: [32, 4, 2]
    ShapeletPolar: [32, 4, 2]
    ShapeletExponentialSph: [32, 4, 2]
    ShapeletExponential: [32, 4, 2]
    SMBH: [32, 4, 2]
    SMBHBinary: [32, 4, 2]
    EllProfile: [32, 4, 2]
    PlotExample: [32, 4, 2]<|MERGE_RESOLUTION|>--- conflicted
+++ resolved
@@ -16,17 +16,12 @@
     DevVaucouleursSph: 1.0e-06
     dPIE: 1.0e-08
     dPIESph: 1.0e-08
-<<<<<<< HEAD
-    ExponentialGradient: 1.0e-06
-    ExponentialGradientSph: 1.0e-06
-=======
     dPIE_custom1: 1.0e-08
     dPIESph_custom1: 1.0e-08
     dPIE_custom2: 1.0e-08
     dPIESph_custom2: 1.0e-08
     ExponentialRadialGradient: 1.0e-06
     ExponentialRadialGradientSph: 1.0e-06
->>>>>>> 9dcbbf41
     ElsonFreeFall: 1.0e-08
     ElsonFreeFallSph: 1.0e-08
     Exponential: 1.0e-06
