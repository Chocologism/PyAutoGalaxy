from astropy import cosmology as cosmo

import autofit as af
from autogalaxy.dataset import imaging
from autogalaxy.pipeline.phase import dataset
from autogalaxy.pipeline.phase.imaging.analysis import Analysis
from autogalaxy.pipeline.phase.imaging.result import Result
from autogalaxy.pipeline.phase.settings import SettingsPhaseImaging


class PhaseImaging(dataset.PhaseDataset):
    galaxies = af.PhaseProperty("galaxies")
    hyper_image_sky = af.PhaseProperty("hyper_image_sky")
    hyper_background_noise = af.PhaseProperty("hyper_background_noise")

    Analysis = Analysis
    Result = Result

    def __init__(
            self,
            *,
            search,
            galaxies=None,
            hyper_image_sky=None,
            hyper_background_noise=None,
            settings=SettingsPhaseImaging(),
            cosmology=cosmo.Planck15,
    ):
        """

        A phase in an lens pipeline. Uses the set non_linear search to try to fit models and hyper_galaxies
        passed to it.

        Parameters
        ----------
        search: class
            The class of a non_linear search
        sub_size: int
            The side length of the subgrid
        """

        super().__init__(
            search=search,
            galaxies=galaxies,
            settings=settings,
            cosmology=cosmology,
        )

        self.hyper_image_sky = hyper_image_sky
        self.hyper_background_noise = hyper_background_noise

        self.is_hyper_phase = False

    def make_analysis(self, dataset, mask, results=None):
        """
        Returns an lens object. Also calls the prior passing and masked_imaging modifying functions to allow child
        classes to change the behaviour of the phase.

        Parameters
        ----------
        mask: Mask2D
            The default masks passed in by the pipeline
        dataset: im.Imaging
            An masked_imaging that has been masked
        results: autofit.tools.pipeline.ResultsCollection
            The result from the previous phase

        Returns
        -------
        lens : Analysis
            An lens object that the non-linear search calls to determine the fit of a set of values
        """

        masked_imaging = imaging.MaskedImaging(
            imaging=dataset, mask=mask, settings=self.settings.settings_masked_imaging
        )

        self.output_phase_info()

        return self.Analysis(
            masked_imaging=masked_imaging,
            settings=self.settings,
            cosmology=self.cosmology,
            image_path=self.search.paths.image_path,
            results=results,
        )

    def output_phase_info(self):
        file_phase_info = "{}/{}".format(self.search.paths.output_path, "phase.info")

        with open(file_phase_info, "w") as phase_info:
            phase_info.write("Optimizer = {} \n".format(type(self.search).__name__))
            phase_info.write(
                "Sub-grid size = {} \n".format(
                    self.settings.settings_masked_imaging.sub_size
                )
            )
            phase_info.write(
                "PSF shape = {} \n".format(
                    self.settings.settings_masked_imaging.psf_shape_2d
                )
            )
            phase_info.write("Cosmology = {} \n".format(self.cosmology))

<<<<<<< HEAD
            phase_info.close()


class PhaseAttributes:
    def __init__(self, cosmology, hyper_model_image, hyper_galaxy_image_path_dict):
        self.cosmology = cosmology
        self.hyper_model_image = hyper_model_image
        self.hyper_galaxy_image_path_dict = hyper_galaxy_image_path_dict
=======
            phase_info.close()
>>>>>>> 2bf4ece4
<|MERGE_RESOLUTION|>--- conflicted
+++ resolved
@@ -102,15 +102,4 @@
             )
             phase_info.write("Cosmology = {} \n".format(self.cosmology))
 
-<<<<<<< HEAD
-            phase_info.close()
-
-
-class PhaseAttributes:
-    def __init__(self, cosmology, hyper_model_image, hyper_galaxy_image_path_dict):
-        self.cosmology = cosmology
-        self.hyper_model_image = hyper_model_image
-        self.hyper_galaxy_image_path_dict = hyper_galaxy_image_path_dict
-=======
-            phase_info.close()
->>>>>>> 2bf4ece4
+            phase_info.close()